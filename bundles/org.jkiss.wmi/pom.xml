<?xml version="1.0" encoding="UTF-8"?>
<project xsi:schemaLocation="http://maven.apache.org/POM/4.0.0 http://maven.apache.org/xsd/maven-4.0.0.xsd" xmlns="http://maven.apache.org/POM/4.0.0"
    xmlns:xsi="http://www.w3.org/2001/XMLSchema-instance">
  <modelVersion>4.0.0</modelVersion>
  <parent>
    <groupId>org.jkiss.dbeaver</groupId>
    <artifactId>bundles</artifactId>
    <version>1.0.0-SNAPSHOT</version>
    <relativePath>../</relativePath>
  </parent>
  <artifactId>org.jkiss.wmi</artifactId>
<<<<<<< HEAD
  <version>2.0.146-SNAPSHOT</version>
=======
  <version>2.0.147-SNAPSHOT</version>
>>>>>>> e95efd96
  <packaging>eclipse-plugin</packaging>

    <build>
        <sourceDirectory>${project.basedir}/src/java</sourceDirectory>
    </build>

</project><|MERGE_RESOLUTION|>--- conflicted
+++ resolved
@@ -9,11 +9,7 @@
     <relativePath>../</relativePath>
   </parent>
   <artifactId>org.jkiss.wmi</artifactId>
-<<<<<<< HEAD
-  <version>2.0.146-SNAPSHOT</version>
-=======
   <version>2.0.147-SNAPSHOT</version>
->>>>>>> e95efd96
   <packaging>eclipse-plugin</packaging>
 
     <build>
