/*
 * DBeaver - Universal Database Manager
 * Copyright (C) 2010-2017 Serge Rider (serge@jkiss.org)
 * Copyright (C) 2010-2017 Eugene Fradkin (eugene.fradkin@gmail.com)
 *
 * Licensed under the Apache License, Version 2.0 (the "License");
 * you may not use this file except in compliance with the License.
 * You may obtain a copy of the License at
 *
 *     http://www.apache.org/licenses/LICENSE-2.0
 *
 * Unless required by applicable law or agreed to in writing, software
 * distributed under the License is distributed on an "AS IS" BASIS,
 * WITHOUT WARRANTIES OR CONDITIONS OF ANY KIND, either express or implied.
 * See the License for the specific language governing permissions and
 * limitations under the License.
 */
package org.jkiss.dbeaver.ext.mockdata;

import org.eclipse.jface.dialogs.IDialogSettings;
import org.eclipse.jface.viewers.IStructuredSelection;
import org.eclipse.swt.widgets.Composite;
import org.eclipse.ui.IImportWizard;
import org.eclipse.ui.IWorkbench;
import org.jkiss.dbeaver.DBException;
import org.jkiss.dbeaver.Log;
import org.jkiss.dbeaver.ext.mockdata.model.MockGeneratorDescriptor;
import org.jkiss.dbeaver.ext.mockdata.model.MockValueGenerator;
import org.jkiss.dbeaver.model.DBUtils;
import org.jkiss.dbeaver.model.connection.DBPClientHome;
import org.jkiss.dbeaver.model.data.DBDAttributeValue;
import org.jkiss.dbeaver.model.exec.DBCExecutionContext;
import org.jkiss.dbeaver.model.exec.DBCExecutionPurpose;
import org.jkiss.dbeaver.model.exec.DBCSession;
import org.jkiss.dbeaver.model.exec.DBCStatistics;
import org.jkiss.dbeaver.model.impl.AbstractExecutionSource;
import org.jkiss.dbeaver.model.runtime.DBRProgressMonitor;
import org.jkiss.dbeaver.model.runtime.VoidProgressMonitor;
import org.jkiss.dbeaver.model.struct.DBSAttributeBase;
import org.jkiss.dbeaver.model.struct.DBSDataManipulator;
import org.jkiss.dbeaver.model.struct.DBSEntity;
import org.jkiss.dbeaver.model.struct.DBSEntityAttribute;
import org.jkiss.dbeaver.ui.UIUtils;
import org.jkiss.dbeaver.ui.dialogs.tools.AbstractToolWizard;
import org.jkiss.utils.CommonUtils;

import java.io.IOException;
import java.util.*;

public class MockDataExecuteWizard  extends AbstractToolWizard<DBSDataManipulator, DBSDataManipulator> implements IImportWizard{

    private static final Log log = Log.getLog(MockDataExecuteWizard.class);

    private static final int BATCH_SIZE = 1000;
    private static final String RS_EXPORT_WIZARD_DIALOG_SETTINGS = "MockData"; //$NON-NLS-1$

    private MockDataWizardPageSettings settingsPage;
    private MockDataSettings mockDataSettings;

    MockDataExecuteWizard(MockDataSettings mockDataSettings, Collection<DBSDataManipulator> dbObjects, String task) {
        super(dbObjects, task);
        this.clientHomeRequired = false;
        this.mockDataSettings = mockDataSettings;
    }

    @Override
    public void init(IWorkbench workbench, IStructuredSelection selection) {
        setWindowTitle(task);
        setNeedsProgressMonitor(true);

        settingsPage = new MockDataWizardPageSettings(mockDataSettings);

    }

    void loadSettings() {
        IDialogSettings section = UIUtils.getDialogSettings(RS_EXPORT_WIZARD_DIALOG_SETTINGS);
        setDialogSettings(section);

        mockDataSettings.loadFrom(section);
    }

    @Override
    public boolean canFinish() {
        try {
            Collection<? extends DBSEntityAttribute> attributes =
                    mockDataSettings.getEntity().getAttributes(new VoidProgressMonitor());
            return super.canFinish() && !CommonUtils.isEmpty(DBUtils.getRealAttributes(attributes));
        } catch (DBException ex) {
            log.error("Error accessing DB entity " + mockDataSettings.getEntity().getName(), ex);
            return false;
        }
    }

    @Override
    public boolean performCancel() {
        // Save settings anyway
        mockDataSettings.saveTo(getDialogSettings());

        return super.performCancel();
    }

    @Override
    public boolean performFinish() {
        // Save settings
        mockDataSettings.saveTo(getDialogSettings());

        return super.performFinish();
    }

    @Override
    public void addPages() {
        addPage(settingsPage);
        addPage(logPage);
        super.addPages();
    }

    @Override
    public void onSuccess(long workTime) {
/*
        UIUtils.showMessageBox(
                getShell(),
                MockDataMessages.tools_mockdata_wizard_page_name,
                CommonUtils.truncateString(NLS.bind(MockDataMessages.tools_mockdata_wizard_message_process_completed, getObjectsName()), 255),
                SWT.ICON_INFORMATION);
*/
    }

    public DBPClientHome findServerHome(String clientHomeId) {
        return null;
    }

    @Override
    public Collection<DBSDataManipulator> getRunInfo() {
        return getDatabaseObjects();
    }

    protected List<String> getCommandLine(DBSDataManipulator jdbcTable) {
        return null;
    }

    public void fillProcessParameters(List<String> cmd, DBSDataManipulator jdbcTable) {
    }

    @Override
    protected void startProcessHandler(DBRProgressMonitor monitor, DBSDataManipulator dbsDataManipulator, ProcessBuilder processBuilder, Process process) {
    }

    @Override
    public void createPageControls(Composite pageContainer) {
        super.createPageControls(pageContainer);
    }

    private Map<String, MockValueGenerator> generators = new HashMap<>();

    @Override
    public boolean executeProcess(DBRProgressMonitor monitor, DBSDataManipulator dataManipulator) throws IOException {

        DBCExecutionContext context = dataManipulator.getDataSource().getDefaultContext(true);
<<<<<<< HEAD
        DBCSession session = context.openSession(monitor, DBCExecutionPurpose.USER, MockDataMessages.tools_mockdata_generate_data_task);
        AbstractExecutionSource executionSource = new AbstractExecutionSource(dataManipulator, session.getExecutionContext(), this);
        try {
            // delete old data
=======

        try (DBCSession session = context.openSession(monitor, DBCExecutionPurpose.USER, MockDataMessages.tools_mockdata_generate_data_task)) {
            session.enableLogging(false);
            AbstractExecutionSource executionSource = new AbstractExecutionSource(dataManipulator, session.getExecutionContext(), this);
>>>>>>> 046214d4
            if (mockDataSettings.isRemoveOldData()) {
                logPage.appendLog("Removing old data from the '" + dataManipulator.getName() + "'.\n");
                DBCStatistics deleteStats = new DBCStatistics();
                try {
                    // TODO: truncate is much faster than delete
                    try (DBSDataManipulator.ExecuteBatch batch = dataManipulator.deleteData(session, new DBSAttributeBase[]{}, executionSource)) {
                        batch.add(new Object[]{});
                        deleteStats.accumulate(batch.execute(session));
                    }
                } catch (Exception e) {
                    String message = "    Error removing the data: " + e.getMessage() + ".";
                    log.error(message, e);
                    logPage.appendLog(message + "\n\n", true);
                } finally {
                    monitor.done();
                }
                logPage.appendLog("    Rows updated: " + deleteStats.getRowsUpdated() + "\n");
                logPage.appendLog("    Duration: " + deleteStats.getExecuteTime() + "ms\n\n");
            } else {
                logPage.appendLog("Old data isn't removed.\n\n");
            }

            try {
                logPage.appendLog("Inserting mock data into the '" + dataManipulator.getName() + "'.\n");
                DBCStatistics insertStats = new DBCStatistics();

                // build and init the generators
                generators.clear();
                DBSEntity dbsEntity = (DBSEntity) dataManipulator;
                Collection<? extends DBSAttributeBase> attributes = DBUtils.getRealAttributes(dbsEntity.getAttributes(monitor));
                for (DBSAttributeBase attribute : attributes) {
                    MockGeneratorDescriptor generatorDescriptor = mockDataSettings.getGeneratorDescriptor(mockDataSettings.getAttributeGeneratorProperties(attribute).getSelectedGeneratorId());
                    if (generatorDescriptor != null) {
                        MockValueGenerator generator = generatorDescriptor.createGenerator();

                        MockDataSettings.AttributeGeneratorProperties generatorPropertySource = this.mockDataSettings.getAttributeGeneratorProperties(attribute);
                        String selectedGenerator = generatorPropertySource.getSelectedGeneratorId();
                        Map<Object, Object> generatorProperties =
                                generatorPropertySource.getGeneratorPropertySource(selectedGenerator).getPropertiesWithDefaults();
                        generator.init(dataManipulator, attribute, generatorProperties);
                        generators.put(attribute.getName(), generator);
                    }
                }

                long rowsNumber = mockDataSettings.getRowsNumber();
                long quotient = rowsNumber / BATCH_SIZE;
                long modulo = rowsNumber % BATCH_SIZE;
                if (modulo > 0) {
                    quotient++;
                }
                int counter = 0;

                // generate and insert the data
                session.enableLogging(false);
                DBSDataManipulator.ExecuteBatch batch = null;
                for (int q = 0; q < quotient; q++) {
                    try {
                        for (int i = 0; (i < BATCH_SIZE && counter < rowsNumber); i++) {
                            List<DBDAttributeValue> attributeValues = new ArrayList<>();
                            for (DBSAttributeBase attribute : attributes) {
                                MockValueGenerator generator = generators.get(attribute.getName());
                                if (generator != null) {
                                    //((AbstractMockValueGenerator) generator).checkUnique(monitor);
                                    Object value = generator.generateValue(monitor);
                                    attributeValues.add(new DBDAttributeValue(attribute, value));
                                }
                            }

                            if (batch == null) {
                                batch = dataManipulator.insertData(
                                        session,
                                        DBDAttributeValue.getAttributes(attributeValues),
                                        null,
                                        executionSource);
                            }
                            if (counter++ < rowsNumber) {
                                batch.add(DBDAttributeValue.getValues(attributeValues));
                            }
                        }
                        if (batch != null) {
                            insertStats.accumulate(batch.execute(session));
                        }
                    }
                    catch (Exception e) {
                        String message = "    Error generating mock data: " + e.getMessage() + ".";
                        log.error(message, e);
                        logPage.appendLog(message + "\n\n", true);
                        if (e instanceof DBException) {
                            throw e;
                        }
                    }
                    finally {
                        if (batch != null) {
                            batch.close();
                            batch = null;
                        }
                    }
                }

                logPage.appendLog("    Rows updated: " + insertStats.getRowsUpdated() + "\n");
                logPage.appendLog("    Duration: " + insertStats.getExecuteTime() + "ms\n\n");

            } catch (DBException e) {
                String message = "    Error inserting mock data: " + e.getMessage() + ".";
                log.error(message, e);
                logPage.appendLog(message + "\n\n", true);
            }

        }

        return true;
    }
}<|MERGE_RESOLUTION|>--- conflicted
+++ resolved
@@ -156,17 +156,10 @@
     public boolean executeProcess(DBRProgressMonitor monitor, DBSDataManipulator dataManipulator) throws IOException {
 
         DBCExecutionContext context = dataManipulator.getDataSource().getDefaultContext(true);
-<<<<<<< HEAD
-        DBCSession session = context.openSession(monitor, DBCExecutionPurpose.USER, MockDataMessages.tools_mockdata_generate_data_task);
-        AbstractExecutionSource executionSource = new AbstractExecutionSource(dataManipulator, session.getExecutionContext(), this);
-        try {
-            // delete old data
-=======
-
         try (DBCSession session = context.openSession(monitor, DBCExecutionPurpose.USER, MockDataMessages.tools_mockdata_generate_data_task)) {
             session.enableLogging(false);
             AbstractExecutionSource executionSource = new AbstractExecutionSource(dataManipulator, session.getExecutionContext(), this);
->>>>>>> 046214d4
+
             if (mockDataSettings.isRemoveOldData()) {
                 logPage.appendLog("Removing old data from the '" + dataManipulator.getName() + "'.\n");
                 DBCStatistics deleteStats = new DBCStatistics();
