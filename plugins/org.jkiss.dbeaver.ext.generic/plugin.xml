--- conflicted
+++ resolved
@@ -1,1360 +1,1334 @@
-<?xml version="1.0" encoding="UTF-8"?>
-<?eclipse version="3.2"?>
-<!--
- * DBeaver - Universal Database Manager
- * Copyright (C) 2010-2017 Serge Rider (serge@jkiss.org)
- *
- * Licensed under the Apache License, Version 2.0 (the "License");
- * you may not use this file except in compliance with the License.
- * You may obtain a copy of the License at
- *
- *     http://www.apache.org/licenses/LICENSE-2.0
- *
- * Unless required by applicable law or agreed to in writing, software
- * distributed under the License is distributed on an "AS IS" BASIS,
- * WITHOUT WARRANTIES OR CONDITIONS OF ANY KIND, either express or implied.
- * See the License for the specific language governing permissions and
- * limitations under the License.
-  -->
-
-<plugin>
-    <extension-point id="org.jkiss.dbeaver.generic.meta" name="Generic meta model retrieval" schema="schema/org.jkiss.dbeaver.generic.meta.exsd"/>
-
-
-    <extension point="org.jkiss.dbeaver.dataSourceProvider">
-        <datasource
-            class="org.jkiss.dbeaver.ext.generic.GenericDataSourceProvider"
-            description="Generic JDBC connector"
-            id="generic"
-            label="Generic"
-            icon="icons/database.png">
-            <tree path="generic" label="Generic data source">
-                <items label="#catalog" path="catalog" property="catalogs" icon="#database" optional="true">
-                    <items label="#schema" path="schema" property="schemas" icon="#schema" optional="true">
-                        <folder type="org.jkiss.dbeaver.ext.generic.model.GenericTable" label="%tree.tables.node.name" icon="#folder_table" description="Tables">
-                            <items label="%tree.table.node.name" path="table" property="physicalTables" icon="#table">
-                                <folder type="org.jkiss.dbeaver.ext.generic.model.GenericTableColumn" label="%tree.columns.node.name" icon="#columns" description="Table columns">
-                                    <items label="%tree.column.node.name" path="attribute" property="attributes" icon="#column">
-                                    </items>
-                                </folder>
-                                <folder type="org.jkiss.dbeaver.ext.generic.model.GenericPrimaryKey" label="%tree.uni_keys.node.name" icon="#constraints" description="Table unique keys" visibleIf="!object.view &amp;&amp; object.dataSource.info.supportsReferentialIntegrity()">
-                                    <items label="%tree.uni_key.node.name" path="uniqueKey" property="constraints" icon="#unique-key">
-                                        <items label="%tree.uni_key.columns.node.name" itemLabel="%tree.column.node.name" path="column" property="attributeReferences" navigable="false" inline="true">
-                                        </items>
-                                    </items>
-                                </folder>
-                                <folder type="org.jkiss.dbeaver.ext.generic.model.GenericTableForeignKey" label="%tree.foreign_keys.node.name" icon="#foreign-keys" description="Table foreign keys" visibleIf="!object.view &amp;&amp; object.dataSource.info.supportsReferentialIntegrity()">
-                                    <items label="%tree.foreign_key.node.name" path="association" property="associations" icon="#foreign-key">
-                                        <items label="%tree.foreign_key_columns.node.name" itemLabel="%tree.column.node.name" path="column" property="attributeReferences" navigable="false" inline="true">
-                                        </items>
-                                    </items>
-                                </folder>
-                                <folder type="org.jkiss.dbeaver.ext.generic.model.GenericTableIndex" label="%tree.indexes.node.name" icon="#indexes" description="Table indexes" visibleIf="object.dataSource.info.supportsIndexes()">
-                                    <items label="%tree.index.node.name" path="index" property="indexes" icon="#index">
-                                        <items label="%tree.index_columns.node.name" path="column" property="attributeReferences" icon="#column" navigable="false" inline="true">
-                                        </items>
-                                    </items>
-                                </folder>
-                                <folder label="%tree.references.node.name" icon="#references" description="Table references" visibleIf="!object.view &amp;&amp; object.dataSource.info.supportsReferentialIntegrity()" virtual="true">
-                                    <items label="%tree.reference.node.name" path="reference" property="references" icon="#reference" virtual="true">
-                                        <items label="%tree.reference_columns.node.name" itemLabel="%tree.column.node.name" path="column" property="attributeReferences" navigable="false" inline="true" virtual="true">
-                                        </items>
-                                    </items>
-                                </folder>
-                                <folder type="org.jkiss.dbeaver.ext.generic.model.GenericTrigger" label="%tree.triggers.node.name" icon="#triggers" description="Table triggers" visibleIf="object.dataSource.metaModel.supportsTriggers(object.dataSource)">
-                                    <items label="%tree.trigger.node.name" path="trigger" property="triggers" icon="#trigger"/>
-                                </folder>
-                                <items label="%tree.sub_table.node.name" optional="true" path="subtable" property="subTables" icon="#table" recursive=".." visibleIf="!object.view">
-                                </items>
-                            </items>
-                        </folder>
-                        <folder type="org.jkiss.dbeaver.ext.generic.model.GenericTable" label="%tree.tviews.node.name" icon="#folder_view" description="Views">
-                            <items label="%tree.tview.node.name" path="view" property="views" icon="#view">
-                                <folder type="org.jkiss.dbeaver.ext.generic.model.GenericTableColumn" label="%tree.columns.node.name" icon="#columns" description="View columns">
-                                    <items label="%tree.column.node.name" path="attribute" property="attributes" icon="#column">
-                                    </items>
-                                </folder>
-                            </items>
-                        </folder>
-                        <folder type="org.jkiss.dbeaver.model.struct.rdb.DBSTableIndex" label="%tree.indexes.node.name" icon="#indexes" description="Indexes" visibleIf="object.dataSource.info.supportsIndexes()">
-                            <items icon="#index" label="%tree.index.node.name" path="index" property="indexes" virtual="true">
-                                <items icon="#column" label="%tree.index_columns.node.name" itemLabel="%tree.column.node.name" path="column" property="attributeReferences" inline="true" navigable="false" virtual="true">
-                                </items>
-                            </items>
-                        </folder>
-                        <folder type="org.jkiss.dbeaver.ext.generic.model.GenericProcedure" label="%tree.procedures.node.name" icon="#procedures" description="Procedures" visibleIf="object.dataSource.info.supportsStoredCode()">
-                            <items label="%tree.procedures.node.name" itemLabel="%tree.procedure.node.name" path="procedure" property="proceduresOnly" icon="#procedure">
-                                <items label="%tree.procedure_columns.node.name" itemLabel="%tree.column.node.name" path="column" property="parameters" navigable="false"/>
-                            </items>
-                            <items label="%tree.package.node.name" path="package" property="packages" icon="#package">
-                                <items label="%tree.procedures.node.name" itemLabel="%tree.procedure.node.name" path="procedure" property="procedures" icon="#procedure">
-                                    <items label="%tree.procedure_columns.node.name" itemLabel="%tree.column.node.name" path="column" property="parameters" navigable="false" inline="true"/>
-                                </items>
-                            </items>
-                        </folder>
-                        <folder type="org.jkiss.dbeaver.ext.generic.model.GenericProcedure" label="%tree.functions.node.name" icon="#functions" description="Functions" visibleIf="object.dataSource.info.supportsStoredCode() &amp;&amp; object.dataSource.splitProceduresAndFunctions()">
-                            <items label="%tree.functions.node.name" itemLabel="%tree.function.node.name" path="function" property="functionsOnly" icon="#function">
-                                <items label="%tree.function_columns.node.name" itemLabel="%tree.column.node.name" path="column" property="parameters" navigable="false"/>
-                            </items>
-                        </folder>
-                        <folder type="org.jkiss.dbeaver.ext.generic.model.GenericSequence" label="%tree.sequences.node.name" icon="#sequences" description="Sequences" visibleIf="object.dataSource.metaModel.supportsSequences(object.dataSource)">
-                            <items label="%tree.sequence.node.name" path="sequence" property="sequences" icon="#sequence"/>
-                        </folder>
-                        <folder type="org.jkiss.dbeaver.ext.generic.model.GenericSynonym" label="%tree.synonyms.node.name" icon="#synonyms" description="Synonyms" visibleIf="object.dataSource.metaModel.supportsSynonyms(object.dataSource)">
-                            <items label="%tree.synonym.node.name" path="synonym" property="synonyms" icon="#synonym"/>
-                        </folder>
-                        <folder type="org.jkiss.dbeaver.ext.generic.model.GenericTrigger" label="%tree.triggers.node.name" icon="#triggers" description="Global triggers" visibleIf="object.dataSource.metaModel.supportsDatabaseTriggers(object.dataSource)">
-                            <items label="%tree.trigger.node.name" path="trigger" property="triggers" icon="#trigger"/>
-                        </folder>
-                        <folder type="org.jkiss.dbeaver.ext.generic.model.GenericTrigger" label="%tree.tableTriggers.node.name" icon="#triggers" description="All table triggers" visibleIf="object.dataSource.metaModel.supportsTriggers(object.dataSource)">
-                            <items label="%tree.trigger.node.name" path="trigger" property="tableTriggers" icon="#trigger"/>
-                        </folder>
-                        <folder type="org.jkiss.dbeaver.model.struct.DBSDataType" label="%tree.dataTypes.node.name" icon="#data_types" description="Global data types">
-                            <items label="%tree.dataType.node.name" path="dataType" property="dataTypes" icon="#data_type"/>
-                        </folder>
-                    </items>
-                </items>
-            </tree>
-
-            <driver-properties>
-                <propertyGroup label="Parameters" description="Custom driver parameters">
-                    <property id="supports-indexes" label="Driver supports indexes" description="Driver supports table indexes" type="boolean" required="false" defaultValue="true"/>
-                    <property id="supports-stored-code" label="Driver supports stored code" description="Whether this driver supports stored code (procedures, functions, packages, etc)" type="boolean" required="false" defaultValue="true"/>
-                    <property id="supports-references" label="Driver supports references" description="Driver supports table references (foreign keys)" type="boolean" required="false" defaultValue="true"/>
-                    <property id="supports-select-count" label="Driver supports SELECT count(*) clause" description="Driver supports SELECT count(*) clause" type="boolean" required="false" defaultValue="true"/>
-                    <property id="split-procedures-and-functions" label="Split procedures and functions" description="Show procedures and functions in different folders" type="boolean" required="false" defaultValue="false"/>
-                    <property id="script-delimiter" label="Script delimiter" description="Literal for SQL queries separation in scripts" type="string" required="false" defaultValue=";"/>
-                    <property id="script-delimiter-redefiner" label="Script delimiter redefiner" description="SQL clause which redefines script delimiter value" type="string" required="false" defaultValue=";"/>
-                    <property id="script-delimiter-after-query" label="Use script delimiter after query" description="Keep SQL script delimiter after each SQL query" type="boolean" required="false" defaultValue="false"/>
-                    <property id="script-delimiter-after-block" label="Use script delimiter after SQL block" description="Keep SQL script delimiter after SQL script blocks (BEGIN/END)" type="boolean" required="false" defaultValue="false"/>
-                    <property id="string-escape-char" label="String escape character" description="Character used to escape special symbols in strings" type="string" required="false" defaultValue=""/>
-                    <property id="meta-model" label="Meta model type" description="Type of metadata reading model - standard or indexed" type="string" required="false" defaultValue="" validValues="standard,indexed"/>
-                    <property id="all-objects-pattern" label="All Objects Pattern" description="SQL pattern for all metadata objects" type="string" required="false" defaultValue="%" validValues="null,%"/>
-                    <property id="omit-catalog" label="Omit catalog(s)" description="Do not read and use catalog (aka database) information" type="boolean" required="false" defaultValue="false"/>
-                    <property id="omit-single-catalog" label="Omit single catalog" description="Hide catalog (database) is there is only one catalog on server" type="boolean" required="false" defaultValue="false"/>
-                    <property id="omit-single-schema" label="Omit single schema" description="Hide schema is there is only one schema on server" type="boolean" required="false" defaultValue="false"/>
-                    <property id="omit-type-cache" label="Omit type cache" description="Do not use data types provided by driver" type="boolean" required="false" defaultValue="false"/>
-                    <property id="shutdown-url-param" label="Shutdown parameter" description="Database shutdown URL parameter" type="string" required="false" defaultValue=""/>
-                    <property id="create-url-param" label="Create database parameter" description="Database create URL parameter" type="string" required="false" defaultValue=""/>
-                    <property id="supports-multiple-results" label="Driver supports multiple results" description="Driver supports multiple results for a single query." type="boolean" required="false" defaultValue="false"/>
-                    <property id="supports-limits" label="Driver supports result set limit" description="Driver supports multiple result set limit (max rows)." type="boolean" required="false" defaultValue="true"/>
-                    <property id="supports-struct-cache" label="Driver supports structure cache" description="Driver supports structure cache reading. Enables schema columns, keys, etc." type="boolean" required="false" defaultValue="true"/>
-                    <property id="supports-truncate" label="Driver supports TRUNCATE operation" description="Driver supports TRUNCATE command. It is much faster than DELETE without criteria." type="boolean" required="false" defaultValue="true"/>
-                </propertyGroup>
-                <propertyGroup label="Queries" description="Custom driver queries">
-                    <property id="query-get-active-db" label="Get active database" description="Query to obtain active database name" type="string" required="false" defaultValue=""/>
-                    <property id="query-set-active-db" label="Set active database" description="Query to change active database" type="string" required="false" defaultValue=""/>
-                    <property id="query-shutdown" label="Shutdown database" description="Query to shutdown active database connection. Used for some embedded databases" type="string" required="false" defaultValue=""/>
-                    <property id="ping-sql" label="PING query" description="Query to check connection state" type="string" required="false" defaultValue=""/>
-                    <property id="dual-table" label="Dual table name" description="Name of dummy 'DUAL' table which is used for expressions evaluation" type="string" required="false" defaultValue=""/>
-                    <property id="active-entity-type" label="Active object type" description="Type of selectable object (schema, catalog)" type="string" required="false" defaultValue="" validValues="catalog,schema"/>
-                    <property id="supports-scroll" label="Driver supports results scrolling" description="Driver supports resultset scrolling" type="boolean" required="false" defaultValue="false"/>
-                    <property id="quote-reserved-words" label="Quote reserved words" description="Quote columns/table names if they conflicts with reserved SQL keywords" type="boolean" required="false" defaultValue="true"/>
-                    <property id="use-search-string-escape" label="Escape LIKE masks in search queries" description="Use to access JDBC metadata API. Enabled by default but should be disabled for some (broken) driverss" type="boolean" required="false" defaultValue="true"/>
-                </propertyGroup>
-                <propertyGroup label="DDL" description="DDL generation options">
-                    <property id="ddl-drop-column-short" label="Drop column short syntax" description="Use 'ALTER TABLE DROP column-name' instead of standard syntax" type="boolean" required="false" defaultValue="false"/>
-                    <property id="legacy-sql-dialect" label="Use legacy SQL dialect for DDL" description="Use legacy SQL dialect for DDL" type="boolean" required="false" defaultValue="false"/>
-                </propertyGroup>
-                <propertyGroup label="Formatting" description="SQL values formats">
-                    <property id="native-format-timestamp" label="Timestamp format" description="Format pattern for timestamp columns" type="string" required="false"/>
-                    <property id="native-format-date" label="Date format" description="Format pattern for date columns" type="string" required="false"/>
-                    <property id="native-format-time" label="Time format" description="Format pattern for time columns" type="string" required="false"/>
-                </propertyGroup>
-
-            </driver-properties>
-
-            <drivers managable="true">
-
-                <driver
-                    id="postgresql"
-                    label="PostgreSQL (Old)"
-                    icon="icons/postgresql_icon.png"
-                    class="org.postgresql.Driver"
-                    sampleURL="jdbc:postgresql://{host}[:{port}]/[{database}]"
-                    defaultPort="5432"
-                    webURL="http://jdbc.postgresql.org/"
-                    description="PostgreSQL standard JDBC driver. Replaced by PostgreSQL extension driver.">
-
-                    <file type="jar" path="maven:/org.postgresql:postgresql:RELEASE[42.2.5]" bundle="!drivers.postgresql"/>
-                    <file type="license" path="drivers/postgresql/LICENSE.txt" bundle="drivers.postgresql"/>
-                    <file type="jar" path="drivers/postgresql/postgresql.jar" bundle="drivers.postgresql"/>
-
-                    <property name="loginTimeout" value="20"/>
-                    <property name="connectTimeout" value="20"/>
-
-                    <parameter name="query-get-active-db" value="select current_schema()"/>
-                    <parameter name="query-set-active-db" value="SET search_path = &quot;?&quot;"/>
-                    <parameter name="active-entity-type" value="schema"/>
-                    <parameter name="supports-scroll" value="true"/>
-                </driver>
-                <driver
-                    id="postgresql_generic"
-                    label="PostgreSQL (Old)"
-                    class="org.postgresql.Driver"
-                    sampleURL="jdbc:postgresql://{host}[:{port}]/[{database}]"
-                    defaultPort="5432"
-                    webURL="http://jdbc.postgresql.org/"
-                    description="PostgreSQL JDBC driver. Can be used for old PostgreSQL server versions or some PostgreSQL based databases (before 8.x).">
-
-                    <file type="jar" path="maven:/org.postgresql:postgresql:RELEASE[42.2.5]" bundle="!drivers.postgresql"/>
-                    <file type="license" path="drivers/postgresql/LICENSE.txt" bundle="drivers.postgresql"/>
-                    <file type="jar" path="drivers/postgresql/postgresql.jar" bundle="drivers.postgresql"/>
-
-                    <property name="loginTimeout" value="20"/>
-                    <property name="connectTimeout" value="20"/>
-
-                    <parameter name="query-get-active-db" value="select current_schema()"/>
-                    <parameter name="query-set-active-db" value="SET search_path = &quot;?&quot;"/>
-                    <parameter name="active-entity-type" value="schema"/>
-                    <parameter name="supports-scroll" value="true"/>
-                    <parameter name="omit-single-catalog" value="true"/>
-                </driver>
-                <driver
-                    id="oracle"
-                    label="Oracle"
-                    class="oracle.jdbc.OracleDriver"
-                    sampleURL="jdbc:oracle:thin:@{host}[:{port}]/{database}"
-                    defaultPort="1521"
-                    webURL="http://www.oracle.com/technetwork/database/features/jdbc/"
-                    description="Oracle thin driver">
-
-                    <parameter name="query-get-active-db" value="select sys_context( 'userenv', 'current_schema' ) from dual"/>
-                    <parameter name="query-set-active-db" value="alter session set current_schema=?"/>
-
-                    <fileSource url="http://www.oracle.com/technetwork/apps-tech/jdbc-112010-090769.html" name="Oracle 11g drivers">
-                        <file name="ojdbc6.jar" description="JDBC driver"/>
-                        <file name="orai18n.jar" description="NLS classes"/>
-                        <file name="xdb6.jar" description="SQLXML support"/>
-                    </fileSource>
-                </driver>
-                <driver
-                    id="db2"
-                    label="DB2"
-                    category="DB2"
-                    class="com.ibm.db2.jcc.DB2Driver"
-                    sampleURL="jdbc:db2://{host}[:{port}]/{database}"
-                    defaultPort="50000"
-                    webURL="http://www.ibm.com/software/data/db2/express/download.html"
-                    description="DB2 JCC driver">
-
-                    <property name="loginTimeout" value="20"/>
-                    <property name="connectionTimeout" value="20"/>
-                    <property name="fullyMaterializeLobData" value="true"/>
-                    <property name="fullyMaterializeInputStreams" value="true"/>
-                    <property name="progressiveStreaming" value="2"/>
-                    <property name="retrieveMessagesFromServerOnGetMessage" value="true"/>
-
-                    <parameter name="query-get-active-db" value="SELECT CURRENT_SCHEMA FROM SYSIBM.SYSDUMMY1"/>
-                    <parameter name="query-set-active-db" value="SET SCHEMA ?"/>
-
-                    <fileSource url="https://www-304.ibm.com/support/docview.wss?rs=4020&amp;uid=swg21385217"
-                                name="DB2 10.5 GA drivers"
-                                instruction="Download JDBC (JCC) client driver. Extract downloaded archive and copy db2jcc4.jar in some directory. Then add db2jcc4.jar as a library in DBeaver driver editor dialog.">
-                        <file name="db2jcc4.jar" description="JDBC driver"/>
-                    </fileSource>
-                </driver>
-
-                <driver
-                        id="db2_luw_old"
-                        label="DB2 LUW 8.x"
-                        category="DB2"
-                        class="com.ibm.db2.jcc.DB2Driver"
-                        sampleURL="jdbc:db2://{host}[:{port}]/{database}"
-                        defaultPort="50000"
-                        webURL="http://www.ibm.com/software/data/db2/express/download.html"
-                        description="DB2 LUW driver for older DB2 versions (8.x)">
-                    <replace provider="generic" driver="db2"/>
-
-                    <property name="loginTimeout" value="20"/>
-                    <property name="connectionTimeout" value="20"/>
-                    <property name="fullyMaterializeLobData" value="true"/>
-                    <property name="fullyMaterializeInputStreams" value="true"/>
-                    <property name="progressiveStreaming" value="2"/>
-                    <property name="retrieveMessagesFromServerOnGetMessage" value="true"/>
-
-                    <parameter name="query-get-active-db" value="SELECT CURRENT_SCHEMA FROM SYSIBM.SYSDUMMY1"/>
-                    <parameter name="query-set-active-db" value="SET SCHEMA ?"/>
-
-                    <fileSource url="https://www-304.ibm.com/support/docview.wss?rs=4020&amp;uid=swg21385217"
-                                name="DB2 drivers"
-                                instruction="Download JDBC (JCC) client driver. Extract downloaded archive and copy db2jcc4.jar in some directory. Then add db2jcc4.jar as a library in DBeaver driver editor dialog.">
-                        <file name="db2jcc4.jar" description="JDBC driver"/>
-                    </fileSource>
-                    <file type="license" path="drivers/db2/LICENSE.txt" bundle="drivers.db2"/>
-                    <file type="jar" path="drivers/db2/db2jcc4.jar" bundle="drivers.db2"/>
-
-                </driver>
-                <driver
-                    id="db2_zos"
-                    label="DB2 z/OS"
-                    category="DB2"
-                    class="com.ibm.db2.jcc.DB2Driver"
-                    sampleURL="jdbc:db2://{host}[:{port}]/{database}"
-                    defaultPort="50000"
-                    description="DB2 z/OS driver"
-<<<<<<< HEAD
-                    note="In order to connect to z/OS DB2 instance you have to install license file 'db2jcc_license_cisuz.jar'. Edit driver settings and and license file as a library.">
-
-                    <property name="loginTimeout" value="20"/>
-                    <property name="connectionTimeout" value="20"/>
-                    <property name="fullyMaterializeLobData" value="true"/>
-                    <property name="fullyMaterializeInputStreams" value="true"/>
-                    <property name="progressiveStreaming" value="2"/>
-                    <property name="retrieveMessagesFromServerOnGetMessage" value="true"/>
-
-                    <parameter name="query-get-active-db" value="SELECT CURRENT_SCHEMA FROM SYSIBM.SYSDUMMY1"/>
-                    <parameter name="query-set-active-db" value="SET SCHEMA ?"/>
-                    <parameter name="meta-model" value="indexed"/>
-                    <parameter name="omit-type-cache" value="true"/>
-                    <parameter name="omit-catalog" value="true"/>
-
-                    <fileSource url="http://www-01.ibm.com/support/docview.wss?uid=swg21363866"
-                                name="DB2 JCC drivers"
-                                instruction="Download JDBC (JCC) client driver. Extract downloaded archive and copy db2jcc4.jar in some directory. Then add db2jcc4.jar as a library in DBeaver driver editor dialog.">
-                        <file name="db2jcc4.jar" description="JDBC driver"/>
-                    </fileSource>
-
-                    <file type="license" path="drivers/db2/LICENSE.txt" bundle="drivers.db2"/>
-                    <file type="jar" path="drivers/db2/db2jcc4.jar" bundle="drivers.db2"/>
-=======
-                    note="Deprecated.">
->>>>>>> e45d0426
-                </driver>
-
-                <driver
-                    id="db2_iseries"
-                    label="DB2 iSeries/AS 400"
-                    category="DB2"
-                    class="com.ibm.as400.access.AS400JDBCDriver"
-                    sampleURL="jdbc:as400://{host};[libraries={database};]"
-                    defaultPort=""
-                    description="DB2 iSeries/AS 400 driver">
-
-                    <file type="jar" path="maven:/net.sf.jt400:jt400:RELEASE" bundle="!drivers.jt400"/>
-
-                    <file type="license" path="drivers/db2-jt400/LICENSE.txt" bundle="drivers.jt400"/>
-                    <file type="jar" path="drivers/db2-jt400/jt400.jar" bundle="drivers.jt400"/>
-
-                    <parameter name="query-get-active-db" value="SELECT CURRENT_SCHEMA FROM SYSIBM.SYSDUMMY1"/>
-                    <parameter name="query-set-active-db" value="SET SCHEMA ?"/>
-                    <parameter name="omit-catalog" value="true"/>
-                </driver>
-
-                <driver
-                    id="mssql"
-                    label="jTDS driver"
-                    icon="icons/sqlserver_icon.png"
-                    category="MS SQL Server"
-                    class="net.sourceforge.jtds.jdbc.Driver"
-                    sampleURL="jdbc:jtds:sqlserver://{host}[:{port}][/{database}]"
-                    defaultPort="1433"
-                    webURL="http://jtds.sourceforge.net/"
-                    description="jTDS SQL Server driver">
-                    <!-- Replaced by SQL Server extension. We keep it for backward compatibility (driver id reference).  -->
-                </driver>
-
-                <driver
-                    id="mssql_ms"
-                    label="Microsoft Driver"
-                    icon="icons/sqlserver_icon.png"
-                    category="MS SQL Server"
-                    class="com.microsoft.sqlserver.jdbc.SQLServerDriver"
-                    sampleURL="jdbc:sqlserver://{host}[:{port}][;databaseName={database}]"
-                    defaultPort="1433"
-                    webURL="http://msdn.microsoft.com/en-us/sqlserver/aa937724"
-                    description="Microsoft JDBC Driver for SQL Server ">
-                    <!-- Replaced by SQL Server extension. We keep it for backward compatibility (driver id reference).  -->
-                </driver>
-
-                <driver
-                    id="sybase"
-                    label="Sybase"
-                    icon="icons/sybase_icon.png"
-                    class="net.sourceforge.jtds.jdbc.Driver"
-                    sampleURL="jdbc:jtds:sybase://{host}[:{port}][/{database}]"
-                    defaultPort="5000"
-                    webURL="http://jtds.sourceforge.net/"
-                    description="Sybase jTDS driver">
-                    <!-- Replaced by SQL Server extension. We keep it for backward compatibility (driver id reference).  -->
-                </driver>
-
-                <driver
-                    id="sap_maxdb"
-                    category="SAP"
-                    label="MaxDB"
-                    icon="icons/sap_icon.png"
-                    class="com.sap.dbtech.jdbc.DriverSapDB"
-                    sampleURL="jdbc:sapdb://{host}[:{port}]/{database}"
-                    defaultPort="7200"
-                    webURL="http://www.sdn.sap.com/irj/sdn/maxdb"
-                    description="SAP MaxDB - The SAP Database System">
-
-                    <file type="jar" path="drivers/maxdb/sapdbc.jar" bundle="drivers.maxdb"/>
-                    <file type="license" path="drivers/maxdb/LICENSE.txt" bundle="drivers.maxdb"/>
-
-                    <parameter name="query-get-active-db" value="SELECT CURRENT_SCHEMA FROM DUAL"/>
-                    <parameter name="query-set-active-db" value="SET CURRENT_SCHEMA = ?"/>
-                </driver>
-                <driver
-                    id="informix"
-                    label="Informix"
-                    class="com.informix.jdbc.IfxDriver"
-                    sampleURL="jdbc:informix-sqli://{host}:{port}/{database}:INFORMIXSERVER={server}"
-                    defaultPort="1533"
-                    webURL="http://www.developers.net/ibmshowcase/focus/Informix"
-                    description="IBM Informix Dynamic Server">
-
-                    <file type="jar" path="repo:/drivers/informix/ifxjdbc.jar" bundle="!drivers.informix"/>
-                    <file type="jar" path="repo:/drivers/informix/ifxlang.jar" bundle="!drivers.informix"/>
-                    <file type="license" path="repo:/drivers/informix/LICENSE.txt" bundle="!drivers.informix"/>
-
-                    <file type="jar" path="drivers/informix/ifxjdbc.jar" bundle="drivers.informix"/>
-                    <file type="jar" path="drivers/informix/ifxlang.jar" bundle="drivers.informix"/>
-                    <file type="license" path="drivers/informix/LICENSE.txt" bundle="drivers.informix"/>
-
-                    <parameter name="query-get-active-db" value="SELECT ODB_DBName FROM SysMaster:informix.SysOpenDB WHERE ODB_IsCurrent = 'Y' AND ODB_SessionID = DBINFO('sessionid')"/>
-                    <parameter name="query-set-active-db" value="DATABASE ?"/>
-                    <parameter name="legacy-sql-dialect" value="true"/>
-
-                    <property name="@dbeaver-default-resultset.column.label.ignore" value="true"/>
-                </driver>
-                <driver
-                    id="h2_server"
-                    label="Server"
-                    icon="icons/h2_icon.png"
-                    category="H2"
-                    class="org.h2.Driver"
-                    sampleURL="jdbc:h2:tcp://{host}[:{port}]/{database}"
-                    defaultPort="9092"
-                    webURL="http://www.h2database.com/"
-                    description="H2 Server">
-
-                    <file type="jar" path="maven:/com.h2database:h2:RELEASE" bundle="!drivers.h2"/>
-
-                    <file type="jar" path="drivers/h2/h2.jar" bundle="drivers.h2"/>
-
-                    <parameter name="query-get-active-db" value="SELECT SCHEMA()"/>
-                    <parameter name="query-set-active-db" value="SET SCHEMA = ?"/>
-                    <parameter name="omit-catalog" value="true"/>
-                </driver>
-                <driver
-                    id="h2_embedded"
-                    label="Embedded"
-                    icon="icons/h2_icon.png"
-                    category="H2"
-                    class="org.h2.Driver"
-                    sampleURL="jdbc:h2:{database}"
-                    webURL="http://www.h2database.com/"
-                    embedded="true"
-                    description="H2 Embedded">
-
-                    <file type="jar" path="maven:/com.h2database:h2:RELEASE" bundle="!drivers.h2"/>
-
-                    <file type="jar" path="drivers/h2/h2.jar" bundle="drivers.h2"/>
-
-                    <parameter name="query-get-active-db" value="SELECT SCHEMA()"/>
-                    <parameter name="query-set-active-db" value="SET SCHEMA = ?"/>
-                    <parameter name="query-shutdown" value="shutdown"/>
-                    <parameter name="omit-catalog" value="true"/>
-                </driver>
-                <driver
-                    id="odbc"
-                    label="ODBC"
-                    class="sun.jdbc.odbc.JdbcOdbcDriver"
-                    sampleURL="jdbc:odbc:{database}"
-                    webURL="http://sun.com"
-                    description="ODBC bridge driver"
-                    promoted="true">
-                    <os name="win32"/>
-                    <file type="jar" path="repo:/drivers/odbc/jdbc-odbc-bridge-jre7.jar" bundle="!drivers.odbc"/>
-                    <file type="lib" os="win32" arch="x86" path="repo:/drivers/odbc/x86/JdbcOdbc.dll" bundle="!drivers.odbc"/>
-                    <file type="lib" os="win32" arch="x86_64" path="repo:/drivers/odbc/x64/JdbcOdbc.dll" bundle="!drivers.odbc"/>
-
-                    <file type="jar" path="drivers/odbc/jdbc-odbc-bridge-jre7.jar" bundle="drivers.odbc"/>
-                    <file type="lib" os="win32" arch="x86" path="drivers/odbc/x86/JdbcOdbc.dll" bundle="drivers.odbc"/>
-                    <file type="lib" os="win32" arch="x86_64" path="drivers/odbc/x64/JdbcOdbc.dll" bundle="drivers.odbc"/>
-                </driver>
-                <driver
-                    id="derby"
-                    label="Embedded"
-                    icon="icons/apache_icon.png"
-                    category="Derby"
-                    class="org.apache.derby.jdbc.EmbeddedDriver"
-                    sampleURL="jdbc:derby:{folder}"
-                    webURL="http://db.apache.org/"
-                    embedded="true"
-                    description="Derby (Java DB) embedded driver">
-
-                    <file type="jar" path="maven:/org.apache.derby:derby:RELEASE" bundle="!drivers.derby"/>
-
-                    <file type="jar" path="drivers/derby/derby.jar" bundle="drivers.derby"/>
-                    <file type="license" path="drivers/derby/LICENSE.txt" bundle="drivers.derby"/>
-
-                    <parameter name="create-url-param" value=";create=true"/>
-                    <parameter name="shutdown-url-param" value=";shutdown=true"/>
-                    <parameter name="query-get-active-db" value="SELECT CURRENT SCHEMA FROM SYSIBM.SYSDUMMY1"/>
-                    <parameter name="query-set-active-db" value="SET CURRENT SCHEMA = ?"/>
-                    <parameter name="supports-scroll" value="true"/>
-                    <parameter name="split-procedures-and-functions" value="true"/>
-                    <parameter name="dual-table" value="SYSIBM.SYSDUMMY1"/>
-                </driver>
-                <driver
-                    id="derby_server"
-                    label="Server"
-                    icon="icons/apache_icon.png"
-                    category="Derby"
-                    class="org.apache.derby.jdbc.ClientDriver"
-                    sampleURL="jdbc:derby://{host}:{port}/{database};create=false"
-                    defaultPort="1527"
-                    webURL="http://db.apache.org/"
-                    description="Derby (Java DB) server driver">
-
-                    <file type="jar" path="maven:/org.apache.derby:derbyclient:RELEASE" bundle="!drivers.derby"/>
-
-                    <file type="jar" path="drivers/derby/derbyclient.jar" bundle="drivers.derby"/>
-                    <file type="license" path="drivers/derby/LICENSE.txt" bundle="drivers.derby"/>
-
-                    <parameter name="query-get-active-db" value="SELECT CURRENT SCHEMA FROM SYSIBM.SYSDUMMY1"/>
-                    <parameter name="query-set-active-db" value="SET CURRENT SCHEMA = ?"/>
-                    <parameter name="supports-scroll" value="true"/>
-                    <parameter name="split-procedures-and-functions" value="true"/>
-                    <parameter name="dual-table" value="SYSIBM.SYSDUMMY1"/>
-                </driver>
-                <driver
-                    id="mimer"
-                    label="Mimer SQL"
-                    class="com.mimer.jdbc.Driver"
-                    sampleURL="jdbc:mimer:tcp://{host}:{port}/{database}"
-                    defaultPort="1360"
-                    webURL="http://developer.mimer.com/"
-                    description="Mimer SQL TCP/IP driver">
-                    <file type="jar" path="repo:/drivers/mimer/mimjdbc3.jar"/>
-                </driver>
-                <driver
-                    id="hsqldb_server"
-                    label="Server"
-                    icon="icons/hsqldb_icon.png"
-                    category="HSQLDB"
-                    class="org.hsqldb.jdbcDriver"
-                    sampleURL="jdbc:hsqldb:hsql://{host}[:{port}]/[{database}]"
-                    defaultPort="9001"
-                    webURL="http://hsqldb.org/"
-                    description="HyperSQL DataBase - Server Mode">
-
-                    <file type="jar" path="maven:/org.hsqldb:hsqldb:RELEASE" bundle="!drivers.hsqldb"/>
-
-                    <file type="license" path="drivers/hsqldb/LICENSE.txt" bundle="drivers.hsqldb"/>
-                    <file type="jar" path="drivers/hsqldb/hsqldb.jar" bundle="drivers.hsqldb"/>
-
-                    <parameter name="supports-scroll" value="true"/>
-                    <parameter name="supports-limits" value="true"/>
-                    <parameter name="query-get-active-db" value="SELECT * FROM (VALUES (current_schema))"/>
-                    <parameter name="query-set-active-db" value="SET SCHEMA ?"/>
-                    <parameter name="active-entity-type" value="schema"/>
-                </driver>
-                <driver
-                    id="hsqldb_embedded"
-                    label="Embedded"
-                    icon="icons/hsqldb_icon.png"
-                    category="HSQLDB"
-                    class="org.hsqldb.jdbc.JDBCDriver"
-                    sampleURL="jdbc:hsqldb:file:{folder}"
-                    webURL="http://hsqldb.org/"
-                    embedded="true"
-                    description="HyperSQL DataBase - Embedded Mode">
-
-                    <file type="jar" path="maven:/org.hsqldb:hsqldb:RELEASE" bundle="!drivers.hsqldb"/>
-
-                    <file type="license" path="drivers/hsqldb/LICENSE.txt" bundle="drivers.hsqldb"/>
-                    <file type="jar" path="drivers/hsqldb/hsqldb.jar" bundle="drivers.hsqldb"/>
-
-                    <property name="shutdown" value="true"/>
-                    <parameter name="create-url-param" value=";create=true"/>
-                    <parameter name="query-get-active-db" value="SELECT * FROM (VALUES (current_schema))"/>
-                    <parameter name="query-set-active-db" value="SET SCHEMA ?"/>
-                    <parameter name="active-entity-type" value="schema"/>
-                </driver>
-                <driver
-                    id="cache"
-                    label="Cache"
-                    icon="icons/cache_icon.png"
-                    class="com.intersys.jdbc.CacheDriver"
-                    sampleURL="jdbc:Cache://{host}:{port}/{database}"
-                    defaultPort="1972"
-                    webURL="http://www.intersystems.com/cache/"
-                    description="Intersystems Cache">
-                    <file type="jar" path="repo:/drivers/cache/CacheDB.jar"/>
-                    <file type="license" path="repo:/drivers/cache/LICENSE.txt"/>
-                </driver>
-                <driver
-                    id="ingres"
-                    label="Ingres"
-                    class="com.ingres.jdbc.IngresDriver"
-                    sampleURL="jdbc:ingres://{host}:{port}/{database}"
-                    defaultPort="II7"
-                    webURL="http://www.ingres.com/products/ingres-database/"
-                    description="Ingres Database">
-                    <file type="jar" path="maven:/com.ingres.jdbc:iijdbc:RELEASE"/>
-                    <parameter name="supports-truncate" value="false"/>
-                </driver>
-                <driver
-                    id="linter"
-                    label="Linter"
-                    class="com.relx.jdbc.LinterDriver"
-                    sampleURL="jdbc:linter:linapid:{host}:{port}:{database}"
-                    defaultPort="1070"
-                    webURL="http://linter.ru/"
-                    description="Linter Database">
-                </driver>
-                <driver
-                    id="firebird_jaybird"
-                    label="Firebird 2.x"
-                    icon="icons/firebird_icon.png"
-                    class="org.firebirdsql.jdbc.FBDriver"
-                    sampleURL="jdbc:firebirdsql://{host}:{port}/{file}"
-                    defaultPort="3050"
-                    webURL=""
-                    description="Firebird 2.x JayBird driver">
-                    <file type="jar" path="maven:/org.firebirdsql.jdbc:jaybird-jdk17:RELEASE[2.2.13]" bundle="!drivers.firebird"/>
-
-                    <file type="license" path="drivers/firebird/LICENSE.txt" bundle="drivers.firebird"/>
-                    <file type="jar" path="drivers/firebird/jaybird-full.jar" bundle="drivers.firebird"/>
-                    <file type="lib" os="win32" arch="x86" path="drivers/firebird/jaybird.dll" bundle="drivers.firebird"/>
-                    <file type="lib" os="win32" arch="x86_64" path="drivers/firebird/jaybird_x64.dll" bundle="drivers.firebird"/>
-                    <file type="lib" os="linux" arch="x86" path="drivers/firebird/libjaybird.so" bundle="drivers.firebird"/>
-                    <file type="lib" os="linux" arch="x86_64" path="drivers/firebird/libjaybird_x64.so" bundle="drivers.firebird"/>
-
-                    <parameter name="supports-scroll" value="true"/>
-                    <parameter name="ddl-drop-column-short" value="true"/>
-                    <parameter name="script-delimiter-redefiner" value="SET TERM"/>
-                    <parameter name="supports-truncate" value="false"/>
-                </driver>
-                <driver
-                    id="firebird_jaybird3"
-                    label="Firebird"
-                    icon="icons/firebird_icon.png"
-                    class="org.firebirdsql.jdbc.FBDriver"
-                    sampleURL="jdbc:firebirdsql://{host}:{port}/{file}"
-                    defaultPort="3050"
-                    webURL=""
-                    description="Firebird JayBird driver">
-                    <replace provider="generic" driver="firebird_jaybird"/>
-
-                    <file type="jar" path="maven:/org.firebirdsql.jdbc:jaybird-jdk17:RELEASE[3.0.3]" bundle="!drivers.firebird"/>
-
-                    <file type="license" path="drivers/firebird3/LICENSE.txt" bundle="drivers.firebird"/>
-                    <file type="jar" path="drivers/firebird3/jaybird-full.jar" bundle="drivers.firebird"/>
-                    <file type="lib" os="win32" arch="x86" path="drivers/firebird/jaybird.dll" bundle="drivers.firebird"/>
-                    <file type="lib" os="win32" arch="x86_64" path="drivers/firebird/jaybird_x64.dll" bundle="drivers.firebird"/>
-                    <file type="lib" os="linux" arch="x86" path="drivers/firebird/libjaybird.so" bundle="drivers.firebird"/>
-                    <file type="lib" os="linux" arch="x86_64" path="drivers/firebird/libjaybird_x64.so" bundle="drivers.firebird"/>
-
-                    <property name="encoding" value="UTF8"/>
-
-                    <parameter name="supports-scroll" value="true"/>
-                    <parameter name="ddl-drop-column-short" value="true"/>
-                    <parameter name="script-delimiter-redefiner" value="SET TERM"/>
-                    <parameter name="supports-truncate" value="false"/>
-                </driver>
-                <driver
-                    id="sqlite_jdbc"
-                    label="SQLite"
-                    icon="icons/sqlite_icon.png"
-                    class="org.sqlite.JDBC"
-                    sampleURL="jdbc:sqlite:{file}"
-                    defaultPort=""
-                    webURL="https://github.com/xerial/sqlite-jdbc"
-                    propertiesURL="https://www.sqlite.org/pragma.html"
-                    embedded="true"
-                    anonymous="true"
-                    description="SQLite JDBC driver by Taro L. Saito (extension of Zentus driver)"
-                    promoted="true">
-                    <replace provider="generic" driver="sqlite_zentus"/>
-                    <replace provider="generic" driver="sqlite_xerial"/>
-                    <replace provider="generic" driver="sqlite_ch_werner"/>
-
-                    <file type="jar" path="maven:/org.xerial:sqlite-jdbc:RELEASE" bundle="!drivers.sqlite.xerial"/>
-                    <file type="license" path="drivers/sqlite/xerial/LICENSE.txt" bundle="drivers.sqlite.xerial"/>
-                    <file type="jar" path="drivers/sqlite/xerial/sqlite-jdbc.jar" bundle="drivers.sqlite.xerial"/>
-
-                    <parameter name="supports-references" value="true"/>
-                    <parameter name="supports-struct-cache" value="false"/>
-                    <parameter name="supports-indexes" value="true"/>
-                    <parameter name="supports-stored-code" value="false"/>
-                    <parameter name="supports-truncate" value="false"/>
-                </driver>
-
-                <driver
-                    id="teradata"
-                    label="Teradata"
-                    class="com.ncr.teradata.TeraDriver"
-                    sampleURL="jdbc:teradata://{host}/DATABASE={database},DBS_PORT={port}"
-                    defaultPort="1025"
-                    webURL="https://downloads.teradata.com/download/connectivity/jdbc-driver"
-                    description="Teradata JDBC Type 4 driver">
-
-                    <file type="jar" path="repo:/drivers/teradata/terajdbc4.jar" bundle="!drivers.teradata"/>
-                    <file type="jar" path="repo:/drivers/teradata/tdgssconfig.jar" bundle="!drivers.teradata"/>
-                    <file type="license" path="repo:/drivers/teradata/LICENSE.txt" bundle="!drivers.teradata"/>
-
-                    <file type="jar" path="drivers/teradata/terajdbc4.jar" bundle="drivers.teradata"/>
-                    <file type="jar" path="drivers/teradata/tdgssconfig.jar" bundle="drivers.teradata"/>
-                    <file type="license" path="drivers/teradata/LICENSE.txt" bundle="drivers.teradata"/>
-
-                    <parameter name="supports-truncate" value="false"/>
-                </driver>
-                <driver
-                    id="mysql3"
-                    label="MySQL 3.x"
-                    class="com.mysql.jdbc.Driver"
-                    sampleURL="jdbc:mysql://{host}[:{port}]/[{database}]"
-                    defaultPort="3306"
-                    webURL="http://www.mysql.com/products/connector/"
-                    description="Driver for MySQL 3.x and earlier">
-                    <file type="jar" path="maven:/mysql:mysql-connector-java:RELEASE" bundle="!drivers.mysql"/>
-                    <file type="license" path="drivers/mysql/LICENSE.txt" bundle="drivers.mysql"/>
-                    <file type="jar" path="drivers/mysql/mysql-connector-java.jar" bundle="drivers.mysql"/>
-                </driver>
-                <driver
-                    id="vertica"
-                    label="Vertica"
-                    icon="icons/vertica_icon.png"
-                    class="com.vertica.jdbc.Driver"
-                    sampleURL="jdbc:vertica://{host}:{port}/[{database}]"
-                    defaultPort="5433"
-                    webURL="http://www.vertica.com/"
-                    propertiesURL="https://my.vertica.com/docs/9.0.x/HTML/index.htm#Authoring/ConnectingToVertica/ClientJDBC/JDBCConnectionProperties.htm"
-                    description="Driver for Vertica Database">
-
-                    <file type="jar" path="repo:/drivers/vertica/vertica-jdk5-6.1.2-0.jar" bundle="!drivers.vertica"/>
-
-                    <file type="license" path="drivers/vertica/LICENSE.txt" bundle="drivers.vertica"/>
-                    <file type="jar" path="drivers/vertica/vertica.jar" bundle="drivers.vertica"/>
-
-                    <parameter name="query-get-active-db" value="select current_schema()"/>
-                    <parameter name="query-set-active-db" value="SET search_path = ?,&quot;$user&quot;,public,v_catalog,v_monitor,v_internal"/>
-                    <parameter name="active-entity-type" value="schema"/>
-
-                    <parameter name="ddl-drop-column-short" value="true"/>
-                    <parameter name="supports-scroll" value="false"/>
-                </driver>
-
-                <driver
-                    id="csvjdbc"
-                    label="CSV"
-                    category="Flat files"
-                    class="org.relique.jdbc.csv.CsvDriver"
-                    sampleURL="jdbc:relique:csv:{folder}"
-                    embedded="true"
-                    anonymous="true"
-                    description="CsvJdbc driver for CSV files"
-                    webURL="http://csvjdbc.sourceforge.net/"
-                    propertiesURL="http://csvjdbc.sourceforge.net/doc.html">
-
-                    <property name="separator" value=","/>
-                    <property name="quotechar" value="&quot;"/>
-                    <property name="fileExtension" value=".csv"/>
-                    <property name="suppressHeaders" value="false"/>
-                    <property name="charset" value="UTF-8"/>
-
-                    <parameter name="supports-select-count" value="false"/>
-                    <parameter name="supports-stored-code" value="false"/>
-                    <parameter name="supports-truncate" value="false"/>
-                    <parameter name="driver-properties" value="charset,columnTypes,commentChar,cryptoFilterClassName,cryptoFilterParameterTypes,cryptoFilterParameters,defectiveHeaders,fileExtension,fileTailParts,fileTailPattern,fileTailPrepend,fixedWidths,function.NAME,headerline,ignoreNonParseableLines,indexedFiles,isHeaderFixedWidth,missingValue,quotechar,quoteStyle,locale,separator,skipLeadingLines,skipLeadingDataLines,suppressHeaders,timestampFormat, timeFormat, dateFormat,timeZoneName,trimHeaders,trimValues"/>
-                    <parameter name="use-search-string-escape" value="false"/>
-
-                    <file type="jar" path="maven:/net.sourceforge.csvjdbc:csvjdbc:RELEASE" bundle="!drivers.csvjdbc"/>
-
-                    <file type="jar" path="drivers/csvjdbc/csvjdbc.jar" bundle="drivers.csvjdbc"/>
-                </driver>
-                <driver
-                    id="csvjdbc_dbf"
-                    label="DBF"
-                    category="Flat files"
-                    class="org.relique.jdbc.csv.CsvDriver"
-                    sampleURL="jdbc:relique:csv:{folder}"
-                    embedded="true"
-                    anonymous="true"
-                    description="CsvJdbc driver for DBF files"
-                    webURL="http://csvjdbc.sourceforge.net/"
-                    propertiesURL="http://csvjdbc.sourceforge.net/doc.html">
-
-                    <property name="fileExtension" value=".dbf"/>
-
-                    <parameter name="supports-select-count" value="false"/>
-                    <parameter name="supports-stored-code" value="false"/>
-                    <parameter name="supports-truncate" value="false"/>
-                    <parameter name="driver-properties" value="charset,columnTypes,commentChar,cryptoFilterClassName,cryptoFilterParameterTypes,cryptoFilterParameters,defectiveHeaders,fileExtension,fileTailParts,fileTailPattern,fileTailPrepend,fixedWidths,function.NAME,headerline,ignoreNonParseableLines,indexedFiles,isHeaderFixedWidth,missingValue,quotechar,quoteStyle,locale,separator,skipLeadingLines,skipLeadingDataLines,suppressHeaders,timestampFormat, timeFormat, dateFormat,timeZoneName,trimHeaders,trimValues"/>
-
-                    <file type="jar" path="maven:/net.sourceforge.csvjdbc:csvjdbc:RELEASE" bundle="!drivers.csvjdbc"/>
-                    <file type="jar" path="maven:/nl.knaw.dans.common:dans-dbf-lib:RELEASE" bundle="!drivers.csvjdbc"/>
-
-                    <file type="jar" path="drivers/csvjdbc/csvjdbc.jar" bundle="drivers.csvjdbc"/>
-                    <file type="jar" path="drivers/csvjdbc/dans-dbf-lib.jar" bundle="drivers.csvjdbc"/>
-                </driver>
-                <driver
-                    id="msaccess_ucanaccess"
-                    label="UCanAccess"
-                    icon="icons/msaccess_icon.png"
-                    category="MS Access"
-                    class="net.ucanaccess.jdbc.UcanaccessDriver"
-                    sampleURL="jdbc:ucanaccess://{file}"
-                    webURL="http://ucanaccess.sourceforge.net/site.html"
-                    embedded="true"
-                    description="Microsoft Access driver">
-
-                    <file type="jar" path="maven:/net.sf.ucanaccess:ucanaccess:RELEASE" bundle="!drivers.ucanaccess"/>
-
-                    <file type="license" path="drivers/ucanaccess/LICENSE.txt" bundle="drivers.ucanaccess"/>
-                    <file type="jar" path="drivers/ucanaccess/ucanaccess.jar" bundle="drivers.ucanaccess"/>
-                    <file type="jar" path="drivers/ucanaccess/byte-buddy.jar" bundle="drivers.ucanaccess"/>
-                    <file type="jar" path="drivers/ucanaccess/byte-buddy-agent.jar" bundle="drivers.ucanaccess"/>
-                    <file type="jar" path="drivers/ucanaccess/commons-lang.jar" bundle="drivers.ucanaccess"/>
-                    <file type="jar" path="drivers/ucanaccess/commons-logging.jar" bundle="drivers.ucanaccess"/>
-                    <file type="jar" path="drivers/ucanaccess/hsqldb.jar" bundle="drivers.ucanaccess"/>
-                    <file type="jar" path="drivers/ucanaccess/jackcess.jar" bundle="drivers.ucanaccess"/>
-                    <file type="jar" path="drivers/ucanaccess/mockito-core.jar" bundle="drivers.ucanaccess"/>
-                    <file type="jar" path="drivers/ucanaccess/objenesis.jar" bundle="drivers.ucanaccess"/>
-                </driver>
-                <driver
-                    id="netezza"
-                    label="Netezza"
-                    class="org.netezza.Driver"
-                    sampleURL="jdbc:netezza://{host}:{port}/{database}"
-                    defaultPort="5480"
-                    webURL=""
-                    description="Netezza database driver">
-                </driver>
-
-
-                <driver
-                    id="nuodb"
-                    label="NuoDB"
-                    class="com.nuodb.jdbc.Driver"
-                    sampleURL="jdbc:com.nuodb://{host}[:{port}]/[{database}]"
-                    defaultPort=""
-                    description="NuoDB"
-                    webURL="http://www.nuodb.com/">
-                    <file type="jar" path="maven:/com.nuodb.jdbc:nuodb-jdbc:RELEASE"/>
-                </driver>
-                <driver
-                    id="exasol"
-                    label="ExaSol"
-                    class="com.exasol.jdbc.EXADriver"
-                    sampleURL="jdbc:exa:{host}[:{port}][;schema={database}]"
-                    defaultPort="8563"
-                    description="ExaSol"
-                    webURL="http://www.exasol.com/en/">
-                    <!--<library path="C:\Program Files\Java\lib\jdbc\exajdbc.jar"/>-->
-                </driver>
-                <driver
-                    id="sap_hana"
-                    category="SAP"
-                    label="HANA"
-                    icon="icons/sap_icon.png"
-                    class="com.sap.db.jdbc.Driver"
-                    sampleURL="jdbc:sap://{host}[:{port}]"
-                    defaultPort="30015"
-                    description=""
-                    webURL="http://scn.sap.com/community/developer-center/hana">
-                    <!--<library path="C:\Program Files\Java\lib\jdbc\ngdbc.jar"/>-->
-                    <parameter name="split-procedures-and-functions" value="true"/>
-                    <parameter name="query-get-active-db" value="SELECT CURRENT_SCHEMA FROM DUMMY"/>
-                    <parameter name="query-set-active-db" value="SET SCHEMA &quot;?&quot;"/>
-                </driver>
-
-                <!-- Hadoop -->
-                <driver
-                    id="phoenix_hbase"
-                    label="Apache Phoenix"
-                    class="org.apache.phoenix.jdbc.PhoenixDriver"
-                    sampleURL="jdbc:phoenix:{host}"
-                    webURL="http://phoenix.apache.org/"
-                    description="Driver for Apache Phoenix HBase Database"
-                    category="Hadoop">
-                    <parameter name="omit-type-cache" value="true"/>
-                    <file type="jar" path="maven:/org.apache.phoenix:phoenix-core:RELEASE"/>
-                </driver>
-                <driver
-                    id="gemfire_xd"
-                    label="Gemfire XD"
-                    class="com.pivotal.gemfirexd.jdbc.ClientDriver"
-                    sampleURL="jdbc:gemfirexd://{host}[:{port}]/"
-                    defaultPort="1527"
-                    description="Pivotal GemfireXD"
-                    webURL="http://blog.pivotal.io/tag/gemfire-xd"
-                    category="Hadoop">
-                    <file type="jar" path="maven:/io.snappydata:gemfirexd-client:RELEASE"/>
-                </driver>
-                <driver
-                    id="snappydata_store_client"
-                    label="SnappyData"
-                    class="io.snappydata.jdbc.ClientDriver"
-                    sampleURL="jdbc:snappydata://{host}[:{port}]/"
-                    defaultPort="1528"
-                    description="Pivotal GemfireXD"
-                    webURL="https://snappydatainc.github.io/snappydata/"
-                    category="Hadoop">
-                    <file type="jar" path="maven:/io.snappydata:snappydata-store-client:RELEASE"/>
-                    <!--<file type="jar" path="https://github.com/SnappyDataInc/snappydata/releases/download/v0.8/snappydata-client-1.5.4.jar"/>-->
-                </driver>
-
-                <driver
-                    id="apache_hive2"
-                    label="Apache Hive"
-                    icon="icons/hive_icon.png"
-                    class="org.apache.hive.jdbc.HiveDriver"
-                    sampleURL="jdbc:hive2://{host}[:{port}][/{database}]"
-                    defaultPort="10000"
-                    description="Apache Hive JDBC"
-                    webURL="https://cwiki.apache.org/confluence/display/Hive/Home"
-                    category="Hadoop">
-
-                    <file type="jar" path="https://github.com/timveil/hive-jdbc-uber-jar/releases/download/v1.9-2.6.5/hive-jdbc-uber-2.6.5.0-292.jar"/>
-
-                    <parameter name="supports-limits" value="false"/>
-                    <parameter name="supports-references" value="false"/>
-                </driver>
-                <driver
-                    id="spark_hive"
-                    label="Spark Hive"
-                    class="org.apache.hive.jdbc.HiveDriver"
-                    sampleURL="jdbc:hive2://{host}[:{port}][/{database}]"
-                    defaultPort="10000"
-                    description="Spark Thrift Server connector"
-                    webURL="https://jaceklaskowski.gitbooks.io/mastering-apache-spark/spark-sql-thrift-server.html"
-                    category="Hadoop">
-                    <file type="jar" path="maven:/org.spark-project.hive:hive-jdbc:RELEASE"/>
-                    <file type="jar" path="maven:/org.apache.hadoop:hadoop-core:RELEASE"/>
-
-                    <parameter name="supports-truncate" value="false"/>
-                    <parameter name="supports-references" value="false"/>
-                </driver>
-                <driver
-                    id="apache_drill"
-                    label="Apache Drill"
-                    class="org.apache.drill.jdbc.Driver"
-                    sampleURL="jdbc:drill:zk={host}/{server}[;schema={database}]"
-                    description="Apache Drill JDBC"
-                    webURL="http://drill.apache.org/docs/using-the-jdbc-driver/"
-                    category="Hadoop">
-                    <file type="jar" path="maven:/org.apache.drill.exec:drill-jdbc-all:RELEASE"/>
-
-                    <parameter name="supports-truncate" value="false"/>
-                    <parameter name="supports-references" value="false"/>
-                </driver>
-
-                <!-- Cloudera -->
-                <driver
-                    id="cloudera_impala"
-                    label="Cloudera Impala"
-                    class="com.cloudera.impala.jdbc41.Driver"
-                    sampleURL="jdbc:impala://{host}:{port}/{database}"
-                    defaultPort="21050"
-                    description="Cloudera Impala. You can download JDBC driver files from https://www.cloudera.com/"
-                    webURL="https://www.cloudera.com/downloads/connectors/impala/jdbc/2-5-41.html"
-                    category="Hadoop">
-
-                    <parameter name="query-get-active-db" value="select current_database()"/>
-                    <parameter name="query-set-active-db" value="use [?]"/>
-                    <parameter name="string-escape-char" value="\"/>
-                    <parameter name="omit-catalog" value="true"/>
-                    <parameter name="supports-references" value="false"/>
-                </driver>
-
-                <!-- AWS -->
-                <driver
-                    id="aws_redshift"
-                    label="Redshift (JDBC 4.1)"
-                    category="AWS"
-                    class="com.amazon.redshift.jdbc41.Driver"
-                    sampleURL="jdbc:redshift://{host}:{port}/{database}"
-                    defaultPort="5439"
-                    description="AWS Redshift JDBC driver"
-                    webURL="http://docs.aws.amazon.com/redshift/latest/mgmt/configure-jdbc-connection.html">
-                    <file type="jar" path="https://s3.amazonaws.com/redshift-downloads/drivers/jdbc/1.2.12.1017/1.2.15.1025/RedshiftJDBC41-1.2.15.1025.jar"/>
-                </driver>
-                <driver
-                    id="aws_redshift_42"
-                    label="Redshift"
-                    category="AWS"
-                    class="com.amazon.redshift.jdbc42.Driver"
-                    sampleURL="jdbc:redshift://{host}:{port}/{database}"
-                    defaultPort="5439"
-                    description="AWS Redshift JDBC driver"
-                    webURL="http://docs.aws.amazon.com/redshift/latest/mgmt/configure-jdbc-connection.html">
-                    <replace provider="generic" driver="aws_redshift"/>
-                    <file type="jar" path="https://s3.amazonaws.com/redshift-downloads/drivers/jdbc/1.2.15.1025/RedshiftJDBC42-1.2.15.1025.jar"/>
-                </driver>
-                <driver
-                    id="aws_athena_42"
-                    label="Athena"
-                    category="AWS"
-                    class="com.simba.athena.jdbc.Driver"
-                    sampleURL=" jdbc:awsathena://AwsRegion=us-east-1;"
-                    defaultPort="5439"
-                    description="AWS Athena JDBC driver"
-                    webURL="https://docs.aws.amazon.com/athena/latest/ug/connect-with-jdbc.html">
-                    <file type="jar" path="https://s3.amazonaws.com/athena-downloads/drivers/JDBC/SimbaAthenaJDBC_2.0.5/AthenaJDBC42_2.0.5.jar"/>
-
-                    <parameter name="supports-references" value="false"/>
-                    <parameter name="supports-indexes" value="false"/>
-                </driver>
-
-                <!-- Virtuoso  -->
-                <driver
-                    id="virtuoso_opensource"
-                    label="Virtuoso"
-                    class="virtuoso.jdbc4.Driver"
-                    sampleURL="jdbc:virtuoso://{host}:{port}/DATABASE={database}/CHARSET=UTF-8"
-                    defaultPort="1111"
-                    description="OpenLink Virtuoso open source driver"
-                    webURL="https://github.com/openlink/virtuoso-opensource">
-                    <file type="jar" path="https://github.com/openlink/virtuoso-opensource/raw/develop/7/libsrc/JDBCDriverType4/virtjdbc4.jar"/>
-                </driver>
-
-                <!-- Machbase -->
-                <driver
-                    id="machbase"
-                    label="Machbase"
-                    class="com.machbase.jdbc.driver"
-                    sampleURL="jdbc:machbase://{host}/mhdb"
-                    defaultPort="5656"
-                    description="MACHBASE standard driver"
-                    webURL="http://www.machbase.com">
-                    <file type="jar" path="http://www.machbase.com/dist/machbase.jar"/>
-                    <parameter name="supports-truncate" value="false"/>
-                </driver>
-
-                <!-- Yandex ClickHouse -->
-                <driver
-                    id="yandex_clickhouse"
-                    label="ClickHouse"
-                    class="ru.yandex.clickhouse.ClickHouseDriver"
-                    sampleURL="jdbc:clickhouse://{host}:{port}[/{database}]"
-                    defaultPort="8123"
-                    icon="icons/clickhouse_icon.png"
-                    description="Yandex ClickHouse"
-                    webURL="https://github.com/yandex/clickhouse-jdbc">
-                    <file type="jar" path="maven:/ru.yandex.clickhouse:clickhouse-jdbc:RELEASE"/>
-
-                    <parameter name="supports-references" value="false"/>
-                    <parameter name="supports-truncate" value="false"/>
-                    <parameter name="omit-catalog" value="true"/>
-                </driver>
-
-                <!-- OrientDB -->
-                <driver
-                    id="orientdb_jdbc"
-                    label="OrientDB"
-                    icon="icons/orientdb_icon.png"
-                    class="com.orientechnologies.orient.jdbc.OrientJdbcDriver"
-                    sampleURL="jdbc:orient:remote:{host}/{database}"
-                    defaultPort=""
-                    description="OrientDB JDBC driver"
-                    webURL="https://github.com/orientechnologies/orientdb-jdbc">
-                    <file type="jar" path="maven:/com.orientechnologies:orientdb-jdbc:RELEASE[1.7]"/>
-
-                    <parameter name="supports-truncate" value="false"/>
-                </driver>
-
-                <!-- Neo4j -->
-                <driver
-                    id="neo4j_jdbc"
-                    label="Neo4j"
-                    icon="icons/neo4j_icon.png"
-                    class="org.neo4j.jdbc.Driver"
-                    sampleURL="jdbc:neo4j:bolt://{host}[:{port}]/"
-                    defaultPort="7687"
-                    description="Neo4j JDBC driver"
-                    webURL="https://github.com/neo4j-contrib/neo4j-jdbc">
-                    <file type="jar" path="maven:/org.neo4j:neo4j-jdbc-driver:RELEASE"/>
-                    <parameter name="supports-truncate" value="false"/>
-                </driver>
-
-                <!-- PrestoDB -->
-                <driver
-                        id="presto_jdbc"
-                        label="PrestoDB"
-                        class="com.facebook.presto.jdbc.PrestoDriver"
-                        sampleURL="jdbc:presto://{host}:{port}/{database}"
-                        defaultPort="8080"
-                        description="PrestoDB JDBC driver"
-                        webURL="https://prestodb.io/">
-                    <file type="jar" path="maven:/com.facebook.presto:presto-jdbc:RELEASE"/>
-                </driver>
-
-                <!-- CUBRID -->
-                <driver
-                        id="cubrid_jdbc"
-                        label="CUBRID"
-                        class="cubrid.jdbc.driver.CUBRIDDriver"
-                        sampleURL="jdbc:CUBRID:{host}:{port}:{server}:{database}::"
-                        defaultPort="33000"
-                        description="CUBRID JDBC driver"
-                        webURL="https://www.cubrid.org/">
-                    <file type="jar" path="http://ftp.cubrid.org/CUBRID_Drivers/JDBC_Driver/JDBC-10.1.0.7663-cubrid.jar"/>
-                </driver>
-
-                <!-- SnowFlake -->
-                <driver
-                        id="snowflake_generic"
-                        label="Snowflake"
-                        class="net.snowflake.client.jdbc.SnowflakeDriver"
-                        icon="icons/snowflake_icon.png"
-                        sampleURL="jdbc:snowflake://{host}/?[db={database}]"
-                        defaultPort=""
-                        description="Snowflake JDBC driver"
-                        webURL="https://docs.snowflake.net/manuals/user-guide/jdbc-configure.html">
-                    <file type="jar" path="maven:/net.snowflake:snowflake-jdbc:RELEASE"/>
-                </driver>
-
-                <!-- Solr -->
-                <driver
-                        id="apache_solrj"
-                        label="Solr"
-                        icon="icons/solr_icon.png"
-                        class="org.apache.solr.client.solrj.io.sql.DriverImpl"
-                        sampleURL="jdbc:solr://{host}:{port}/[?collection={database}]"
-                        defaultPort="9983"
-                        description="Apache SolrJ JDBC driver"
-                        webURL="https://lucene.apache.org/solr/">
-                    <file type="jar" path="maven:/org.apache.solr:solr-solrj:RELEASE"/>
-                    <parameter name="supports-truncate" value="false"/>
-                </driver>
-
-                <!-- OpenEdge -->
-                <driver
-                        id="openedge_generic"
-                        label="OpenEdge"
-                        class="com.ddtek.jdbc.openedge.OpenEdgeDriver"
-                        sampleURL="jdbc:datadirect:openedge://{host}:{port};databaseName={database}"
-                        defaultPort="6718"
-                        description="OpenEdge Progress JDBC driver"
-                        webURL="https://documentation.progress.com/output/ua/OpenEdge_latest/dmsdv/connecting-from-a-java-application-using-a-url.html#">
-                </driver>
-
-                <!-- MonetDB -->
-                <driver
-                        id="monetdb"
-                        label="MonetDB"
-                        icon="icons/monetdb.png"
-                        class="nl.cwi.monetdb.jdbc.MonetDriver"
-                        sampleURL="jdbc:monetdb://{host}[:{port}]/[{database}]"
-                        defaultPort="50000"
-                        description="MonetDB JDBC driver"
-                        webURL="https://www.monetdb.org/Documentation/Manuals/SQLreference/Programming/JDBC">
-                    <file type="jar" path="maven:/monetdb:monetdb-jdbc-new:RELEASE"/>
-
-                    <parameter name="use-search-string-escape" value="false"/>
-                </driver>
-
-            </drivers>
-
-        </datasource>
-    </extension>
-
-    <extension point="org.jkiss.dbeaver.dataSourceView">
-        <view
-                id="org.jkiss.dbeaver.ext.generic.dataSourceWizardView"
-                dataSource="generic"
-                targetID="org.jkiss.dbeaver.ext.ui.newConnectionWizard"
-                label="%dialog.connection.header"
-                class="org.jkiss.dbeaver.ext.generic.views.GenericConnectionPage"
-                icon="icons/database.png">
-        </view>
-        <view
-                class="org.jkiss.dbeaver.ext.generic.views.GenericConnectionPage"
-                icon="icons/database.png"
-                id="org.jkiss.dbeaver.ext.generic.dataSourceEditorView"
-                dataSource="generic"
-                label="%dialog.connection.header"
-                targetID="org.jkiss.dbeaver.ext.ui.editConnectionDialog">
-        </view>
-    </extension>
-
-    <extension point="org.jkiss.dbeaver.dataTypeProvider">
-        <provider
-                class="org.jkiss.dbeaver.ext.generic.data.GenericValueHandlerProvider"
-                id="org.jkiss.dbeaver.ext.generic.data.GenericValueHandlerProvider"
-                label="Generic data types provider">
-            <datasource id="generic"/>
-            <!-- Date/time value handler - needed to provide native datetime value formatting. Formatting itself provided in drivers configuration. -->
-            <type kind="DATETIME"/>
-        </provider>
-    </extension>
-
-    <extension point="org.jkiss.dbeaver.databaseEditor">
-        <editor
-                id="generic.table.ddl.view"
-                class="org.jkiss.dbeaver.ui.editors.sql.SQLSourceViewer"
-                main="false"
-                label="DDL"
-                description="Table DDL"
-                position="additions_end"
-                icon="#sql_text"
-                type="folder">
-            <objectType name="org.jkiss.dbeaver.ext.generic.model.GenericTable" if="!object.view"/>
-        </editor>
-        <editor
-                id="generic.view.source.view"
-                class="org.jkiss.dbeaver.ui.editors.sql.SQLSourceViewer"
-                main="false"
-                label="Definition"
-                description="View definition"
-                position="additions_end"
-                icon="#sql_text"
-                type="folder"
-                embeddable="false">
-            <objectType name="org.jkiss.dbeaver.ext.generic.model.GenericTable" if="object.view"/>
-        </editor>
-        <editor id="generic.source.view" class="org.jkiss.dbeaver.ui.editors.sql.SQLSourceViewer"
-                label="%editor.source.name" description="%editor.source.name" icon="#sql_text" position="additions_middle"
-                contributor="org.jkiss.dbeaver.ui.editors.sql.SQLEditorContributorNested" type="folder" embeddable="false">
-            <objectType name="org.jkiss.dbeaver.ext.generic.model.GenericScriptObject"/>
-        </editor>
-
-        <manager
-            class="org.jkiss.dbeaver.ext.generic.edit.GenericTableManager"
-            objectType="org.jkiss.dbeaver.ext.generic.model.GenericTable"/>
-        <manager
-            class="org.jkiss.dbeaver.ext.generic.edit.GenericTableColumnManager"
-            objectType="org.jkiss.dbeaver.ext.generic.model.GenericTableColumn"/>
-        <manager
-            class="org.jkiss.dbeaver.ext.generic.edit.GenericPrimaryKeyManager"
-            objectType="org.jkiss.dbeaver.ext.generic.model.GenericPrimaryKey"/>
-        <manager
-            class="org.jkiss.dbeaver.ext.generic.edit.GenericForeignKeyManager"
-            objectType="org.jkiss.dbeaver.ext.generic.model.GenericTableForeignKey"/>
-        <manager
-            class="org.jkiss.dbeaver.ext.generic.edit.GenericIndexManager"
-            objectType="org.jkiss.dbeaver.ext.generic.model.GenericTableIndex"/>
-        <manager
-            class="org.jkiss.dbeaver.ext.generic.edit.GenericProcedureManager"
-            objectType="org.jkiss.dbeaver.ext.generic.model.GenericProcedure"/>
-    </extension>
-
-    <extension point="org.jkiss.dbeaver.generic.meta">
-        <meta id="indexed" class="org.jkiss.dbeaver.ext.generic.model.meta.GenericMetaModel">
-            <object type="catalog">
-                <column id="TABLE_CAT" index="1"/>
-            </object>
-            <object type="schema">
-                <column id="TABLE_SCHEM" index="1"/>
-                <column id="TABLE_CATALOG" index="2"/>
-            </object>
-            <object type="table-type">
-                <column id="TABLE_TYPE" index="1"/>
-            </object>
-            <object type="table">
-                <column id="TABLE_CAT" index="1"/>
-                <column id="TABLE_SCHEM" index="2"/>
-                <column id="TABLE_NAME" index="3"/>
-                <column id="TABLE_TYPE" index="4"/>
-                <column id="REMARKS" index="5"/>
-                <column id="TYPE_CAT" index="6"/>
-                <column id="TYPE_SCHEM" index="7"/>
-                <column id="TYPE_NAME" index="8"/>
-                <column id="SELF_REFERENCING_COL_NAME" index="9"/>
-                <column id="REF_GENERATION" index="10"/>
-            </object>
-            <object type="table-column">
-                <column id="TABLE_CAT" index="1"/>
-                <column id="TABLE_SCHEM" index="2"/>
-                <column id="TABLE_NAME" index="3"/>
-                <column id="COLUMN_NAME" index="4"/>
-                <column id="DATA_TYPE" index="5"/>
-                <column id="TYPE_NAME" index="6"/>
-                <column id="COLUMN_SIZE" index="7"/>
-                <column id="BUFFER_LENGTH" index="8"/>
-                <column id="DECIMAL_DIGITS" index="9"/>
-                <column id="NUM_PREC_RADIX" index="10"/>
-                <column id="NULLABLE" index="11"/>
-                <column id="REMARKS" index="12"/>
-                <column id="COLUMN_DEF" index="13"/>
-                <column id="SQL_DATA_TYPE" index="14"/>
-                <column id="SQL_DATETIME_SUB" index="15"/>
-                <column id="CHAR_OCTET_LENGTH" index="16"/>
-                <column id="ORDINAL_POSITION" index="17"/>
-                <column id="IS_NULLABLE" index="18"/>
-                <column id="SCOPE_CATALOG" index="19"/>
-                <column id="SCOPE_SCHEMA" index="20"/>
-                <column id="SCOPE_TABLE" index="21"/>
-                <column id="SOURCE_DATA_TYPE" index="22"/>
-                <column id="IS_AUTOINCREMENT" index="23"/>
-                <column id="IS_GENERATEDCOLUMN" index="24"/>
-            </object>
-            <object type="primary-key">
-                <column id="TABLE_CAT" index="1"/>
-                <column id="TABLE_SCHEM" index="2"/>
-                <column id="TABLE_NAME" index="3"/>
-                <column id="COLUMN_NAME" index="4"/>
-                <column id="KEY_SEQ" index="5"/>
-                <column id="PK_NAME" index="6"/>
-            </object>
-            <object type="foreign-key">
-                <column id="PKTABLE_CAT" index="1"/>
-                <column id="PKTABLE_SCHEM" index="2"/>
-                <column id="PKTABLE_NAME" index="3"/>
-                <column id="PKCOLUMN_NAME" index="4"/>
-                <column id="FKTABLE_CAT" index="5"/>
-                <column id="FKTABLE_SCHEM" index="6"/>
-                <column id="FKTABLE_NAME" index="7"/>
-                <column id="FKCOLUMN_NAME" index="8"/>
-                <column id="KEY_SEQ" index="9"/>
-                <column id="UPDATE_RULE" index="10"/>
-                <column id="DELETE_RULE" index="11"/>
-                <column id="FK_NAME" index="12"/>
-                <column id="PK_NAME" index="13"/>
-                <column id="DEFERRABILITY" index="14"/>
-            </object>
-            <object type="procedure">
-                <column id="PROCEDURE_CAT" index="1"/>
-                <column id="PROCEDURE_SCHEM" index="2"/>
-                <column id="PROCEDURE_NAME" index="3"/>
-                <column id="REMARKS" index="4"/>
-                <column id="PROCEDURE_TYPE" index="5"/>
-                <column id="SPECIFIC_NAME" index="6"/>
-            </object>
-            <object type="procedure-column">
-                <column id="PROCEDURE_CAT" index="1"/>
-                <column id="PROCEDURE_SCHEM" index="2"/>
-                <column id="PROCEDURE_NAME" index="3"/>
-                <column id="COLUMN_NAME" index="4"/>
-                <column id="COLUMN_TYPE" index="5"/>
-                <column id="DATA_TYPE" index="6"/>
-                <column id="TYPE_NAME" index="7"/>
-                <column id="PRECISION" index="8"/>
-                <column id="LENGTH" index="9"/>
-                <column id="SCALE" index="10"/>
-                <column id="RADIX" index="11"/>
-                <column id="NULLABLE" index="12"/>
-                <column id="REMARKS" index="13"/>
-                <column id="COLUMN_DEF" index="14"/>
-                <column id="SQL_DATA_TYPE" index="15"/>
-                <column id="SQL_DATETIME_SUB" index="16"/>
-                <column id="CHAR_OCTET_LENGTH" index="17"/>
-                <column id="ORDINAL_POSITION" index="18"/>
-                <column id="IS_NULLABLE" index="19"/>
-                <column id="SPECIFIC_NAME" index="20"/>
-            </object>
-            <object type="index">
-                <column id="TABLE_CAT" index="1"/>
-                <column id="TABLE_SCHEM" index="2"/>
-                <column id="TABLE_NAME" index="3"/>
-                <column id="NON_UNIQUE" index="4"/>
-                <column id="INDEX_QUALIFIER" index="5"/>
-                <column id="INDEX_NAME" index="6"/>
-                <column id="TYPE" index="7"/>
-                <column id="ORDINAL_POSITION" index="8"/>
-                <column id="COLUMN_NAME" index="9"/>
-                <column id="ASC_OR_DESC" index="10"/>
-                <column id="CARDINALITY" index="11"/>
-                <column id="PAGES" index="12"/>
-                <column id="FILTER_CONDITION" index="13"/>
-            </object>
-        </meta>
-    </extension>
-
-</plugin>
+<?xml version="1.0" encoding="UTF-8"?>
+<?eclipse version="3.2"?>
+<!--
+ * DBeaver - Universal Database Manager
+ * Copyright (C) 2010-2017 Serge Rider (serge@jkiss.org)
+ *
+ * Licensed under the Apache License, Version 2.0 (the "License");
+ * you may not use this file except in compliance with the License.
+ * You may obtain a copy of the License at
+ *
+ *     http://www.apache.org/licenses/LICENSE-2.0
+ *
+ * Unless required by applicable law or agreed to in writing, software
+ * distributed under the License is distributed on an "AS IS" BASIS,
+ * WITHOUT WARRANTIES OR CONDITIONS OF ANY KIND, either express or implied.
+ * See the License for the specific language governing permissions and
+ * limitations under the License.
+  -->
+
+<plugin>
+    <extension-point id="org.jkiss.dbeaver.generic.meta" name="Generic meta model retrieval" schema="schema/org.jkiss.dbeaver.generic.meta.exsd"/>
+
+
+    <extension point="org.jkiss.dbeaver.dataSourceProvider">
+        <datasource
+            class="org.jkiss.dbeaver.ext.generic.GenericDataSourceProvider"
+            description="Generic JDBC connector"
+            id="generic"
+            label="Generic"
+            icon="icons/database.png">
+            <tree path="generic" label="Generic data source">
+                <items label="#catalog" path="catalog" property="catalogs" icon="#database" optional="true">
+                    <items label="#schema" path="schema" property="schemas" icon="#schema" optional="true">
+                        <folder type="org.jkiss.dbeaver.ext.generic.model.GenericTable" label="%tree.tables.node.name" icon="#folder_table" description="Tables">
+                            <items label="%tree.table.node.name" path="table" property="physicalTables" icon="#table">
+                                <folder type="org.jkiss.dbeaver.ext.generic.model.GenericTableColumn" label="%tree.columns.node.name" icon="#columns" description="Table columns">
+                                    <items label="%tree.column.node.name" path="attribute" property="attributes" icon="#column">
+                                    </items>
+                                </folder>
+                                <folder type="org.jkiss.dbeaver.ext.generic.model.GenericPrimaryKey" label="%tree.uni_keys.node.name" icon="#constraints" description="Table unique keys" visibleIf="!object.view &amp;&amp; object.dataSource.info.supportsReferentialIntegrity()">
+                                    <items label="%tree.uni_key.node.name" path="uniqueKey" property="constraints" icon="#unique-key">
+                                        <items label="%tree.uni_key.columns.node.name" itemLabel="%tree.column.node.name" path="column" property="attributeReferences" navigable="false" inline="true">
+                                        </items>
+                                    </items>
+                                </folder>
+                                <folder type="org.jkiss.dbeaver.ext.generic.model.GenericTableForeignKey" label="%tree.foreign_keys.node.name" icon="#foreign-keys" description="Table foreign keys" visibleIf="!object.view &amp;&amp; object.dataSource.info.supportsReferentialIntegrity()">
+                                    <items label="%tree.foreign_key.node.name" path="association" property="associations" icon="#foreign-key">
+                                        <items label="%tree.foreign_key_columns.node.name" itemLabel="%tree.column.node.name" path="column" property="attributeReferences" navigable="false" inline="true">
+                                        </items>
+                                    </items>
+                                </folder>
+                                <folder type="org.jkiss.dbeaver.ext.generic.model.GenericTableIndex" label="%tree.indexes.node.name" icon="#indexes" description="Table indexes" visibleIf="object.dataSource.info.supportsIndexes()">
+                                    <items label="%tree.index.node.name" path="index" property="indexes" icon="#index">
+                                        <items label="%tree.index_columns.node.name" path="column" property="attributeReferences" icon="#column" navigable="false" inline="true">
+                                        </items>
+                                    </items>
+                                </folder>
+                                <folder label="%tree.references.node.name" icon="#references" description="Table references" visibleIf="!object.view &amp;&amp; object.dataSource.info.supportsReferentialIntegrity()" virtual="true">
+                                    <items label="%tree.reference.node.name" path="reference" property="references" icon="#reference" virtual="true">
+                                        <items label="%tree.reference_columns.node.name" itemLabel="%tree.column.node.name" path="column" property="attributeReferences" navigable="false" inline="true" virtual="true">
+                                        </items>
+                                    </items>
+                                </folder>
+                                <folder type="org.jkiss.dbeaver.ext.generic.model.GenericTrigger" label="%tree.triggers.node.name" icon="#triggers" description="Table triggers" visibleIf="object.dataSource.metaModel.supportsTriggers(object.dataSource)">
+                                    <items label="%tree.trigger.node.name" path="trigger" property="triggers" icon="#trigger"/>
+                                </folder>
+                                <items label="%tree.sub_table.node.name" optional="true" path="subtable" property="subTables" icon="#table" recursive=".." visibleIf="!object.view">
+                                </items>
+                            </items>
+                        </folder>
+                        <folder type="org.jkiss.dbeaver.ext.generic.model.GenericTable" label="%tree.tviews.node.name" icon="#folder_view" description="Views">
+                            <items label="%tree.tview.node.name" path="view" property="views" icon="#view">
+                                <folder type="org.jkiss.dbeaver.ext.generic.model.GenericTableColumn" label="%tree.columns.node.name" icon="#columns" description="View columns">
+                                    <items label="%tree.column.node.name" path="attribute" property="attributes" icon="#column">
+                                    </items>
+                                </folder>
+                            </items>
+                        </folder>
+                        <folder type="org.jkiss.dbeaver.model.struct.rdb.DBSTableIndex" label="%tree.indexes.node.name" icon="#indexes" description="Indexes" visibleIf="object.dataSource.info.supportsIndexes()">
+                            <items icon="#index" label="%tree.index.node.name" path="index" property="indexes" virtual="true">
+                                <items icon="#column" label="%tree.index_columns.node.name" itemLabel="%tree.column.node.name" path="column" property="attributeReferences" inline="true" navigable="false" virtual="true">
+                                </items>
+                            </items>
+                        </folder>
+                        <folder type="org.jkiss.dbeaver.ext.generic.model.GenericProcedure" label="%tree.procedures.node.name" icon="#procedures" description="Procedures" visibleIf="object.dataSource.info.supportsStoredCode()">
+                            <items label="%tree.procedures.node.name" itemLabel="%tree.procedure.node.name" path="procedure" property="proceduresOnly" icon="#procedure">
+                                <items label="%tree.procedure_columns.node.name" itemLabel="%tree.column.node.name" path="column" property="parameters" navigable="false"/>
+                            </items>
+                            <items label="%tree.package.node.name" path="package" property="packages" icon="#package">
+                                <items label="%tree.procedures.node.name" itemLabel="%tree.procedure.node.name" path="procedure" property="procedures" icon="#procedure">
+                                    <items label="%tree.procedure_columns.node.name" itemLabel="%tree.column.node.name" path="column" property="parameters" navigable="false" inline="true"/>
+                                </items>
+                            </items>
+                        </folder>
+                        <folder type="org.jkiss.dbeaver.ext.generic.model.GenericProcedure" label="%tree.functions.node.name" icon="#functions" description="Functions" visibleIf="object.dataSource.info.supportsStoredCode() &amp;&amp; object.dataSource.splitProceduresAndFunctions()">
+                            <items label="%tree.functions.node.name" itemLabel="%tree.function.node.name" path="function" property="functionsOnly" icon="#function">
+                                <items label="%tree.function_columns.node.name" itemLabel="%tree.column.node.name" path="column" property="parameters" navigable="false"/>
+                            </items>
+                        </folder>
+                        <folder type="org.jkiss.dbeaver.ext.generic.model.GenericSequence" label="%tree.sequences.node.name" icon="#sequences" description="Sequences" visibleIf="object.dataSource.metaModel.supportsSequences(object.dataSource)">
+                            <items label="%tree.sequence.node.name" path="sequence" property="sequences" icon="#sequence"/>
+                        </folder>
+                        <folder type="org.jkiss.dbeaver.ext.generic.model.GenericSynonym" label="%tree.synonyms.node.name" icon="#synonyms" description="Synonyms" visibleIf="object.dataSource.metaModel.supportsSynonyms(object.dataSource)">
+                            <items label="%tree.synonym.node.name" path="synonym" property="synonyms" icon="#synonym"/>
+                        </folder>
+                        <folder type="org.jkiss.dbeaver.ext.generic.model.GenericTrigger" label="%tree.triggers.node.name" icon="#triggers" description="Global triggers" visibleIf="object.dataSource.metaModel.supportsDatabaseTriggers(object.dataSource)">
+                            <items label="%tree.trigger.node.name" path="trigger" property="triggers" icon="#trigger"/>
+                        </folder>
+                        <folder type="org.jkiss.dbeaver.ext.generic.model.GenericTrigger" label="%tree.tableTriggers.node.name" icon="#triggers" description="All table triggers" visibleIf="object.dataSource.metaModel.supportsTriggers(object.dataSource)">
+                            <items label="%tree.trigger.node.name" path="trigger" property="tableTriggers" icon="#trigger"/>
+                        </folder>
+                        <folder type="org.jkiss.dbeaver.model.struct.DBSDataType" label="%tree.dataTypes.node.name" icon="#data_types" description="Global data types">
+                            <items label="%tree.dataType.node.name" path="dataType" property="dataTypes" icon="#data_type"/>
+                        </folder>
+                    </items>
+                </items>
+            </tree>
+
+            <driver-properties>
+                <propertyGroup label="Parameters" description="Custom driver parameters">
+                    <property id="supports-indexes" label="Driver supports indexes" description="Driver supports table indexes" type="boolean" required="false" defaultValue="true"/>
+                    <property id="supports-stored-code" label="Driver supports stored code" description="Whether this driver supports stored code (procedures, functions, packages, etc)" type="boolean" required="false" defaultValue="true"/>
+                    <property id="supports-references" label="Driver supports references" description="Driver supports table references (foreign keys)" type="boolean" required="false" defaultValue="true"/>
+                    <property id="supports-select-count" label="Driver supports SELECT count(*) clause" description="Driver supports SELECT count(*) clause" type="boolean" required="false" defaultValue="true"/>
+                    <property id="split-procedures-and-functions" label="Split procedures and functions" description="Show procedures and functions in different folders" type="boolean" required="false" defaultValue="false"/>
+                    <property id="script-delimiter" label="Script delimiter" description="Literal for SQL queries separation in scripts" type="string" required="false" defaultValue=";"/>
+                    <property id="script-delimiter-redefiner" label="Script delimiter redefiner" description="SQL clause which redefines script delimiter value" type="string" required="false" defaultValue=";"/>
+                    <property id="script-delimiter-after-query" label="Use script delimiter after query" description="Keep SQL script delimiter after each SQL query" type="boolean" required="false" defaultValue="false"/>
+                    <property id="script-delimiter-after-block" label="Use script delimiter after SQL block" description="Keep SQL script delimiter after SQL script blocks (BEGIN/END)" type="boolean" required="false" defaultValue="false"/>
+                    <property id="string-escape-char" label="String escape character" description="Character used to escape special symbols in strings" type="string" required="false" defaultValue=""/>
+                    <property id="meta-model" label="Meta model type" description="Type of metadata reading model - standard or indexed" type="string" required="false" defaultValue="" validValues="standard,indexed"/>
+                    <property id="all-objects-pattern" label="All Objects Pattern" description="SQL pattern for all metadata objects" type="string" required="false" defaultValue="%" validValues="null,%"/>
+                    <property id="omit-catalog" label="Omit catalog(s)" description="Do not read and use catalog (aka database) information" type="boolean" required="false" defaultValue="false"/>
+                    <property id="omit-single-catalog" label="Omit single catalog" description="Hide catalog (database) is there is only one catalog on server" type="boolean" required="false" defaultValue="false"/>
+                    <property id="omit-single-schema" label="Omit single schema" description="Hide schema is there is only one schema on server" type="boolean" required="false" defaultValue="false"/>
+                    <property id="omit-type-cache" label="Omit type cache" description="Do not use data types provided by driver" type="boolean" required="false" defaultValue="false"/>
+                    <property id="shutdown-url-param" label="Shutdown parameter" description="Database shutdown URL parameter" type="string" required="false" defaultValue=""/>
+                    <property id="create-url-param" label="Create database parameter" description="Database create URL parameter" type="string" required="false" defaultValue=""/>
+                    <property id="supports-multiple-results" label="Driver supports multiple results" description="Driver supports multiple results for a single query." type="boolean" required="false" defaultValue="false"/>
+                    <property id="supports-limits" label="Driver supports result set limit" description="Driver supports multiple result set limit (max rows)." type="boolean" required="false" defaultValue="true"/>
+                    <property id="supports-struct-cache" label="Driver supports structure cache" description="Driver supports structure cache reading. Enables schema columns, keys, etc." type="boolean" required="false" defaultValue="true"/>
+                    <property id="supports-truncate" label="Driver supports TRUNCATE operation" description="Driver supports TRUNCATE command. It is much faster than DELETE without criteria." type="boolean" required="false" defaultValue="true"/>
+                </propertyGroup>
+                <propertyGroup label="Queries" description="Custom driver queries">
+                    <property id="query-get-active-db" label="Get active database" description="Query to obtain active database name" type="string" required="false" defaultValue=""/>
+                    <property id="query-set-active-db" label="Set active database" description="Query to change active database" type="string" required="false" defaultValue=""/>
+                    <property id="query-shutdown" label="Shutdown database" description="Query to shutdown active database connection. Used for some embedded databases" type="string" required="false" defaultValue=""/>
+                    <property id="ping-sql" label="PING query" description="Query to check connection state" type="string" required="false" defaultValue=""/>
+                    <property id="dual-table" label="Dual table name" description="Name of dummy 'DUAL' table which is used for expressions evaluation" type="string" required="false" defaultValue=""/>
+                    <property id="active-entity-type" label="Active object type" description="Type of selectable object (schema, catalog)" type="string" required="false" defaultValue="" validValues="catalog,schema"/>
+                    <property id="supports-scroll" label="Driver supports results scrolling" description="Driver supports resultset scrolling" type="boolean" required="false" defaultValue="false"/>
+                    <property id="quote-reserved-words" label="Quote reserved words" description="Quote columns/table names if they conflicts with reserved SQL keywords" type="boolean" required="false" defaultValue="true"/>
+                    <property id="use-search-string-escape" label="Escape LIKE masks in search queries" description="Use to access JDBC metadata API. Enabled by default but should be disabled for some (broken) driverss" type="boolean" required="false" defaultValue="true"/>
+                </propertyGroup>
+                <propertyGroup label="DDL" description="DDL generation options">
+                    <property id="ddl-drop-column-short" label="Drop column short syntax" description="Use 'ALTER TABLE DROP column-name' instead of standard syntax" type="boolean" required="false" defaultValue="false"/>
+                    <property id="legacy-sql-dialect" label="Use legacy SQL dialect for DDL" description="Use legacy SQL dialect for DDL" type="boolean" required="false" defaultValue="false"/>
+                </propertyGroup>
+                <propertyGroup label="Formatting" description="SQL values formats">
+                    <property id="native-format-timestamp" label="Timestamp format" description="Format pattern for timestamp columns" type="string" required="false"/>
+                    <property id="native-format-date" label="Date format" description="Format pattern for date columns" type="string" required="false"/>
+                    <property id="native-format-time" label="Time format" description="Format pattern for time columns" type="string" required="false"/>
+                </propertyGroup>
+
+            </driver-properties>
+
+            <drivers managable="true">
+
+                <driver
+                    id="postgresql"
+                    label="PostgreSQL (Old)"
+                    icon="icons/postgresql_icon.png"
+                    class="org.postgresql.Driver"
+                    sampleURL="jdbc:postgresql://{host}[:{port}]/[{database}]"
+                    defaultPort="5432"
+                    webURL="http://jdbc.postgresql.org/"
+                    description="PostgreSQL standard JDBC driver. Replaced by PostgreSQL extension driver.">
+
+                    <file type="jar" path="maven:/org.postgresql:postgresql:RELEASE[42.2.5]" bundle="!drivers.postgresql"/>
+                    <file type="license" path="drivers/postgresql/LICENSE.txt" bundle="drivers.postgresql"/>
+                    <file type="jar" path="drivers/postgresql/postgresql.jar" bundle="drivers.postgresql"/>
+
+                    <property name="loginTimeout" value="20"/>
+                    <property name="connectTimeout" value="20"/>
+
+                    <parameter name="query-get-active-db" value="select current_schema()"/>
+                    <parameter name="query-set-active-db" value="SET search_path = &quot;?&quot;"/>
+                    <parameter name="active-entity-type" value="schema"/>
+                    <parameter name="supports-scroll" value="true"/>
+                </driver>
+                <driver
+                    id="postgresql_generic"
+                    label="PostgreSQL (Old)"
+                    class="org.postgresql.Driver"
+                    sampleURL="jdbc:postgresql://{host}[:{port}]/[{database}]"
+                    defaultPort="5432"
+                    webURL="http://jdbc.postgresql.org/"
+                    description="PostgreSQL JDBC driver. Can be used for old PostgreSQL server versions or some PostgreSQL based databases (before 8.x).">
+
+                    <file type="jar" path="maven:/org.postgresql:postgresql:RELEASE[42.2.5]" bundle="!drivers.postgresql"/>
+                    <file type="license" path="drivers/postgresql/LICENSE.txt" bundle="drivers.postgresql"/>
+                    <file type="jar" path="drivers/postgresql/postgresql.jar" bundle="drivers.postgresql"/>
+
+                    <property name="loginTimeout" value="20"/>
+                    <property name="connectTimeout" value="20"/>
+
+                    <parameter name="query-get-active-db" value="select current_schema()"/>
+                    <parameter name="query-set-active-db" value="SET search_path = &quot;?&quot;"/>
+                    <parameter name="active-entity-type" value="schema"/>
+                    <parameter name="supports-scroll" value="true"/>
+                    <parameter name="omit-single-catalog" value="true"/>
+                </driver>
+                <driver
+                    id="oracle"
+                    label="Oracle"
+                    class="oracle.jdbc.OracleDriver"
+                    sampleURL="jdbc:oracle:thin:@{host}[:{port}]/{database}"
+                    defaultPort="1521"
+                    webURL="http://www.oracle.com/technetwork/database/features/jdbc/"
+                    description="Oracle thin driver">
+
+                    <parameter name="query-get-active-db" value="select sys_context( 'userenv', 'current_schema' ) from dual"/>
+                    <parameter name="query-set-active-db" value="alter session set current_schema=?"/>
+
+                    <fileSource url="http://www.oracle.com/technetwork/apps-tech/jdbc-112010-090769.html" name="Oracle 11g drivers">
+                        <file name="ojdbc6.jar" description="JDBC driver"/>
+                        <file name="orai18n.jar" description="NLS classes"/>
+                        <file name="xdb6.jar" description="SQLXML support"/>
+                    </fileSource>
+                </driver>
+                <driver
+                    id="db2"
+                    label="DB2"
+                    category="DB2"
+                    class="com.ibm.db2.jcc.DB2Driver"
+                    sampleURL="jdbc:db2://{host}[:{port}]/{database}"
+                    defaultPort="50000"
+                    webURL="http://www.ibm.com/software/data/db2/express/download.html"
+                    description="DB2 JCC driver">
+
+                    <property name="loginTimeout" value="20"/>
+                    <property name="connectionTimeout" value="20"/>
+                    <property name="fullyMaterializeLobData" value="true"/>
+                    <property name="fullyMaterializeInputStreams" value="true"/>
+                    <property name="progressiveStreaming" value="2"/>
+                    <property name="retrieveMessagesFromServerOnGetMessage" value="true"/>
+
+                    <parameter name="query-get-active-db" value="SELECT CURRENT_SCHEMA FROM SYSIBM.SYSDUMMY1"/>
+                    <parameter name="query-set-active-db" value="SET SCHEMA ?"/>
+
+                    <fileSource url="https://www-304.ibm.com/support/docview.wss?rs=4020&amp;uid=swg21385217"
+                                name="DB2 10.5 GA drivers"
+                                instruction="Download JDBC (JCC) client driver. Extract downloaded archive and copy db2jcc4.jar in some directory. Then add db2jcc4.jar as a library in DBeaver driver editor dialog.">
+                        <file name="db2jcc4.jar" description="JDBC driver"/>
+                    </fileSource>
+                </driver>
+
+                <driver
+                        id="db2_luw_old"
+                        label="DB2 LUW 8.x"
+                        category="DB2"
+                        class="com.ibm.db2.jcc.DB2Driver"
+                        sampleURL="jdbc:db2://{host}[:{port}]/{database}"
+                        defaultPort="50000"
+                        webURL="http://www.ibm.com/software/data/db2/express/download.html"
+                        description="DB2 LUW driver for older DB2 versions (8.x)">
+                    <replace provider="generic" driver="db2"/>
+
+                    <property name="loginTimeout" value="20"/>
+                    <property name="connectionTimeout" value="20"/>
+                    <property name="fullyMaterializeLobData" value="true"/>
+                    <property name="fullyMaterializeInputStreams" value="true"/>
+                    <property name="progressiveStreaming" value="2"/>
+                    <property name="retrieveMessagesFromServerOnGetMessage" value="true"/>
+
+                    <parameter name="query-get-active-db" value="SELECT CURRENT_SCHEMA FROM SYSIBM.SYSDUMMY1"/>
+                    <parameter name="query-set-active-db" value="SET SCHEMA ?"/>
+
+                    <fileSource url="https://www-304.ibm.com/support/docview.wss?rs=4020&amp;uid=swg21385217"
+                                name="DB2 drivers"
+                                instruction="Download JDBC (JCC) client driver. Extract downloaded archive and copy db2jcc4.jar in some directory. Then add db2jcc4.jar as a library in DBeaver driver editor dialog.">
+                        <file name="db2jcc4.jar" description="JDBC driver"/>
+                    </fileSource>
+                    <file type="license" path="drivers/db2/LICENSE.txt" bundle="drivers.db2"/>
+                    <file type="jar" path="drivers/db2/db2jcc4.jar" bundle="drivers.db2"/>
+
+                </driver>
+                <driver
+                    id="db2_zos"
+                    label="DB2 z/OS"
+                    category="DB2"
+                    class="com.ibm.db2.jcc.DB2Driver"
+                    sampleURL="jdbc:db2://{host}[:{port}]/{database}"
+                    defaultPort="50000"
+                    description="DB2 z/OS driver"
+                    note="Deprecated.">
+                </driver>
+
+                <driver
+                    id="db2_iseries"
+                    label="DB2 iSeries/AS 400"
+                    category="DB2"
+                    class="com.ibm.as400.access.AS400JDBCDriver"
+                    sampleURL="jdbc:as400://{host};[libraries={database};]"
+                    defaultPort=""
+                    description="DB2 iSeries/AS 400 driver">
+
+                    <file type="jar" path="maven:/net.sf.jt400:jt400:RELEASE" bundle="!drivers.jt400"/>
+
+                    <file type="license" path="drivers/db2-jt400/LICENSE.txt" bundle="drivers.jt400"/>
+                    <file type="jar" path="drivers/db2-jt400/jt400.jar" bundle="drivers.jt400"/>
+
+                    <parameter name="query-get-active-db" value="SELECT CURRENT_SCHEMA FROM SYSIBM.SYSDUMMY1"/>
+                    <parameter name="query-set-active-db" value="SET SCHEMA ?"/>
+                    <parameter name="omit-catalog" value="true"/>
+                </driver>
+
+                <driver
+                    id="mssql"
+                    label="jTDS driver"
+                    icon="icons/sqlserver_icon.png"
+                    category="MS SQL Server"
+                    class="net.sourceforge.jtds.jdbc.Driver"
+                    sampleURL="jdbc:jtds:sqlserver://{host}[:{port}][/{database}]"
+                    defaultPort="1433"
+                    webURL="http://jtds.sourceforge.net/"
+                    description="jTDS SQL Server driver">
+                    <!-- Replaced by SQL Server extension. We keep it for backward compatibility (driver id reference).  -->
+                </driver>
+
+                <driver
+                    id="mssql_ms"
+                    label="Microsoft Driver"
+                    icon="icons/sqlserver_icon.png"
+                    category="MS SQL Server"
+                    class="com.microsoft.sqlserver.jdbc.SQLServerDriver"
+                    sampleURL="jdbc:sqlserver://{host}[:{port}][;databaseName={database}]"
+                    defaultPort="1433"
+                    webURL="http://msdn.microsoft.com/en-us/sqlserver/aa937724"
+                    description="Microsoft JDBC Driver for SQL Server ">
+                    <!-- Replaced by SQL Server extension. We keep it for backward compatibility (driver id reference).  -->
+                </driver>
+
+                <driver
+                    id="sybase"
+                    label="Sybase"
+                    icon="icons/sybase_icon.png"
+                    class="net.sourceforge.jtds.jdbc.Driver"
+                    sampleURL="jdbc:jtds:sybase://{host}[:{port}][/{database}]"
+                    defaultPort="5000"
+                    webURL="http://jtds.sourceforge.net/"
+                    description="Sybase jTDS driver">
+                    <!-- Replaced by SQL Server extension. We keep it for backward compatibility (driver id reference).  -->
+                </driver>
+
+                <driver
+                    id="sap_maxdb"
+                    category="SAP"
+                    label="MaxDB"
+                    icon="icons/sap_icon.png"
+                    class="com.sap.dbtech.jdbc.DriverSapDB"
+                    sampleURL="jdbc:sapdb://{host}[:{port}]/{database}"
+                    defaultPort="7200"
+                    webURL="http://www.sdn.sap.com/irj/sdn/maxdb"
+                    description="SAP MaxDB - The SAP Database System">
+
+                    <file type="jar" path="drivers/maxdb/sapdbc.jar" bundle="drivers.maxdb"/>
+                    <file type="license" path="drivers/maxdb/LICENSE.txt" bundle="drivers.maxdb"/>
+
+                    <parameter name="query-get-active-db" value="SELECT CURRENT_SCHEMA FROM DUAL"/>
+                    <parameter name="query-set-active-db" value="SET CURRENT_SCHEMA = ?"/>
+                </driver>
+                <driver
+                    id="informix"
+                    label="Informix"
+                    class="com.informix.jdbc.IfxDriver"
+                    sampleURL="jdbc:informix-sqli://{host}:{port}/{database}:INFORMIXSERVER={server}"
+                    defaultPort="1533"
+                    webURL="http://www.developers.net/ibmshowcase/focus/Informix"
+                    description="IBM Informix Dynamic Server">
+
+                    <file type="jar" path="repo:/drivers/informix/ifxjdbc.jar" bundle="!drivers.informix"/>
+                    <file type="jar" path="repo:/drivers/informix/ifxlang.jar" bundle="!drivers.informix"/>
+                    <file type="license" path="repo:/drivers/informix/LICENSE.txt" bundle="!drivers.informix"/>
+
+                    <file type="jar" path="drivers/informix/ifxjdbc.jar" bundle="drivers.informix"/>
+                    <file type="jar" path="drivers/informix/ifxlang.jar" bundle="drivers.informix"/>
+                    <file type="license" path="drivers/informix/LICENSE.txt" bundle="drivers.informix"/>
+
+                    <parameter name="query-get-active-db" value="SELECT ODB_DBName FROM SysMaster:informix.SysOpenDB WHERE ODB_IsCurrent = 'Y' AND ODB_SessionID = DBINFO('sessionid')"/>
+                    <parameter name="query-set-active-db" value="DATABASE ?"/>
+                    <parameter name="legacy-sql-dialect" value="true"/>
+
+                    <property name="@dbeaver-default-resultset.column.label.ignore" value="true"/>
+                </driver>
+                <driver
+                    id="h2_server"
+                    label="Server"
+                    icon="icons/h2_icon.png"
+                    category="H2"
+                    class="org.h2.Driver"
+                    sampleURL="jdbc:h2:tcp://{host}[:{port}]/{database}"
+                    defaultPort="9092"
+                    webURL="http://www.h2database.com/"
+                    description="H2 Server">
+
+                    <file type="jar" path="maven:/com.h2database:h2:RELEASE" bundle="!drivers.h2"/>
+
+                    <file type="jar" path="drivers/h2/h2.jar" bundle="drivers.h2"/>
+
+                    <parameter name="query-get-active-db" value="SELECT SCHEMA()"/>
+                    <parameter name="query-set-active-db" value="SET SCHEMA = ?"/>
+                    <parameter name="omit-catalog" value="true"/>
+                </driver>
+                <driver
+                    id="h2_embedded"
+                    label="Embedded"
+                    icon="icons/h2_icon.png"
+                    category="H2"
+                    class="org.h2.Driver"
+                    sampleURL="jdbc:h2:{database}"
+                    webURL="http://www.h2database.com/"
+                    embedded="true"
+                    description="H2 Embedded">
+
+                    <file type="jar" path="maven:/com.h2database:h2:RELEASE" bundle="!drivers.h2"/>
+
+                    <file type="jar" path="drivers/h2/h2.jar" bundle="drivers.h2"/>
+
+                    <parameter name="query-get-active-db" value="SELECT SCHEMA()"/>
+                    <parameter name="query-set-active-db" value="SET SCHEMA = ?"/>
+                    <parameter name="query-shutdown" value="shutdown"/>
+                    <parameter name="omit-catalog" value="true"/>
+                </driver>
+                <driver
+                    id="odbc"
+                    label="ODBC"
+                    class="sun.jdbc.odbc.JdbcOdbcDriver"
+                    sampleURL="jdbc:odbc:{database}"
+                    webURL="http://sun.com"
+                    description="ODBC bridge driver"
+                    promoted="true">
+                    <os name="win32"/>
+                    <file type="jar" path="repo:/drivers/odbc/jdbc-odbc-bridge-jre7.jar" bundle="!drivers.odbc"/>
+                    <file type="lib" os="win32" arch="x86" path="repo:/drivers/odbc/x86/JdbcOdbc.dll" bundle="!drivers.odbc"/>
+                    <file type="lib" os="win32" arch="x86_64" path="repo:/drivers/odbc/x64/JdbcOdbc.dll" bundle="!drivers.odbc"/>
+
+                    <file type="jar" path="drivers/odbc/jdbc-odbc-bridge-jre7.jar" bundle="drivers.odbc"/>
+                    <file type="lib" os="win32" arch="x86" path="drivers/odbc/x86/JdbcOdbc.dll" bundle="drivers.odbc"/>
+                    <file type="lib" os="win32" arch="x86_64" path="drivers/odbc/x64/JdbcOdbc.dll" bundle="drivers.odbc"/>
+                </driver>
+                <driver
+                    id="derby"
+                    label="Embedded"
+                    icon="icons/apache_icon.png"
+                    category="Derby"
+                    class="org.apache.derby.jdbc.EmbeddedDriver"
+                    sampleURL="jdbc:derby:{folder}"
+                    webURL="http://db.apache.org/"
+                    embedded="true"
+                    description="Derby (Java DB) embedded driver">
+
+                    <file type="jar" path="maven:/org.apache.derby:derby:RELEASE" bundle="!drivers.derby"/>
+
+                    <file type="jar" path="drivers/derby/derby.jar" bundle="drivers.derby"/>
+                    <file type="license" path="drivers/derby/LICENSE.txt" bundle="drivers.derby"/>
+
+                    <parameter name="create-url-param" value=";create=true"/>
+                    <parameter name="shutdown-url-param" value=";shutdown=true"/>
+                    <parameter name="query-get-active-db" value="SELECT CURRENT SCHEMA FROM SYSIBM.SYSDUMMY1"/>
+                    <parameter name="query-set-active-db" value="SET CURRENT SCHEMA = ?"/>
+                    <parameter name="supports-scroll" value="true"/>
+                    <parameter name="split-procedures-and-functions" value="true"/>
+                    <parameter name="dual-table" value="SYSIBM.SYSDUMMY1"/>
+                </driver>
+                <driver
+                    id="derby_server"
+                    label="Server"
+                    icon="icons/apache_icon.png"
+                    category="Derby"
+                    class="org.apache.derby.jdbc.ClientDriver"
+                    sampleURL="jdbc:derby://{host}:{port}/{database};create=false"
+                    defaultPort="1527"
+                    webURL="http://db.apache.org/"
+                    description="Derby (Java DB) server driver">
+
+                    <file type="jar" path="maven:/org.apache.derby:derbyclient:RELEASE" bundle="!drivers.derby"/>
+
+                    <file type="jar" path="drivers/derby/derbyclient.jar" bundle="drivers.derby"/>
+                    <file type="license" path="drivers/derby/LICENSE.txt" bundle="drivers.derby"/>
+
+                    <parameter name="query-get-active-db" value="SELECT CURRENT SCHEMA FROM SYSIBM.SYSDUMMY1"/>
+                    <parameter name="query-set-active-db" value="SET CURRENT SCHEMA = ?"/>
+                    <parameter name="supports-scroll" value="true"/>
+                    <parameter name="split-procedures-and-functions" value="true"/>
+                    <parameter name="dual-table" value="SYSIBM.SYSDUMMY1"/>
+                </driver>
+                <driver
+                    id="mimer"
+                    label="Mimer SQL"
+                    class="com.mimer.jdbc.Driver"
+                    sampleURL="jdbc:mimer:tcp://{host}:{port}/{database}"
+                    defaultPort="1360"
+                    webURL="http://developer.mimer.com/"
+                    description="Mimer SQL TCP/IP driver">
+                    <file type="jar" path="repo:/drivers/mimer/mimjdbc3.jar"/>
+                </driver>
+                <driver
+                    id="hsqldb_server"
+                    label="Server"
+                    icon="icons/hsqldb_icon.png"
+                    category="HSQLDB"
+                    class="org.hsqldb.jdbcDriver"
+                    sampleURL="jdbc:hsqldb:hsql://{host}[:{port}]/[{database}]"
+                    defaultPort="9001"
+                    webURL="http://hsqldb.org/"
+                    description="HyperSQL DataBase - Server Mode">
+
+                    <file type="jar" path="maven:/org.hsqldb:hsqldb:RELEASE" bundle="!drivers.hsqldb"/>
+
+                    <file type="license" path="drivers/hsqldb/LICENSE.txt" bundle="drivers.hsqldb"/>
+                    <file type="jar" path="drivers/hsqldb/hsqldb.jar" bundle="drivers.hsqldb"/>
+
+                    <parameter name="supports-scroll" value="true"/>
+                    <parameter name="supports-limits" value="true"/>
+                    <parameter name="query-get-active-db" value="SELECT * FROM (VALUES (current_schema))"/>
+                    <parameter name="query-set-active-db" value="SET SCHEMA ?"/>
+                    <parameter name="active-entity-type" value="schema"/>
+                </driver>
+                <driver
+                    id="hsqldb_embedded"
+                    label="Embedded"
+                    icon="icons/hsqldb_icon.png"
+                    category="HSQLDB"
+                    class="org.hsqldb.jdbc.JDBCDriver"
+                    sampleURL="jdbc:hsqldb:file:{folder}"
+                    webURL="http://hsqldb.org/"
+                    embedded="true"
+                    description="HyperSQL DataBase - Embedded Mode">
+
+                    <file type="jar" path="maven:/org.hsqldb:hsqldb:RELEASE" bundle="!drivers.hsqldb"/>
+
+                    <file type="license" path="drivers/hsqldb/LICENSE.txt" bundle="drivers.hsqldb"/>
+                    <file type="jar" path="drivers/hsqldb/hsqldb.jar" bundle="drivers.hsqldb"/>
+
+                    <property name="shutdown" value="true"/>
+                    <parameter name="create-url-param" value=";create=true"/>
+                    <parameter name="query-get-active-db" value="SELECT * FROM (VALUES (current_schema))"/>
+                    <parameter name="query-set-active-db" value="SET SCHEMA ?"/>
+                    <parameter name="active-entity-type" value="schema"/>
+                </driver>
+                <driver
+                    id="cache"
+                    label="Cache"
+                    icon="icons/cache_icon.png"
+                    class="com.intersys.jdbc.CacheDriver"
+                    sampleURL="jdbc:Cache://{host}:{port}/{database}"
+                    defaultPort="1972"
+                    webURL="http://www.intersystems.com/cache/"
+                    description="Intersystems Cache">
+                    <file type="jar" path="repo:/drivers/cache/CacheDB.jar"/>
+                    <file type="license" path="repo:/drivers/cache/LICENSE.txt"/>
+                </driver>
+                <driver
+                    id="ingres"
+                    label="Ingres"
+                    class="com.ingres.jdbc.IngresDriver"
+                    sampleURL="jdbc:ingres://{host}:{port}/{database}"
+                    defaultPort="II7"
+                    webURL="http://www.ingres.com/products/ingres-database/"
+                    description="Ingres Database">
+                    <file type="jar" path="maven:/com.ingres.jdbc:iijdbc:RELEASE"/>
+                    <parameter name="supports-truncate" value="false"/>
+                </driver>
+                <driver
+                    id="linter"
+                    label="Linter"
+                    class="com.relx.jdbc.LinterDriver"
+                    sampleURL="jdbc:linter:linapid:{host}:{port}:{database}"
+                    defaultPort="1070"
+                    webURL="http://linter.ru/"
+                    description="Linter Database">
+                </driver>
+                <driver
+                    id="firebird_jaybird"
+                    label="Firebird 2.x"
+                    icon="icons/firebird_icon.png"
+                    class="org.firebirdsql.jdbc.FBDriver"
+                    sampleURL="jdbc:firebirdsql://{host}:{port}/{file}"
+                    defaultPort="3050"
+                    webURL=""
+                    description="Firebird 2.x JayBird driver">
+                    <file type="jar" path="maven:/org.firebirdsql.jdbc:jaybird-jdk17:RELEASE[2.2.13]" bundle="!drivers.firebird"/>
+
+                    <file type="license" path="drivers/firebird/LICENSE.txt" bundle="drivers.firebird"/>
+                    <file type="jar" path="drivers/firebird/jaybird-full.jar" bundle="drivers.firebird"/>
+                    <file type="lib" os="win32" arch="x86" path="drivers/firebird/jaybird.dll" bundle="drivers.firebird"/>
+                    <file type="lib" os="win32" arch="x86_64" path="drivers/firebird/jaybird_x64.dll" bundle="drivers.firebird"/>
+                    <file type="lib" os="linux" arch="x86" path="drivers/firebird/libjaybird.so" bundle="drivers.firebird"/>
+                    <file type="lib" os="linux" arch="x86_64" path="drivers/firebird/libjaybird_x64.so" bundle="drivers.firebird"/>
+
+                    <parameter name="supports-scroll" value="true"/>
+                    <parameter name="ddl-drop-column-short" value="true"/>
+                    <parameter name="script-delimiter-redefiner" value="SET TERM"/>
+                    <parameter name="supports-truncate" value="false"/>
+                </driver>
+                <driver
+                    id="firebird_jaybird3"
+                    label="Firebird"
+                    icon="icons/firebird_icon.png"
+                    class="org.firebirdsql.jdbc.FBDriver"
+                    sampleURL="jdbc:firebirdsql://{host}:{port}/{file}"
+                    defaultPort="3050"
+                    webURL=""
+                    description="Firebird JayBird driver">
+                    <replace provider="generic" driver="firebird_jaybird"/>
+
+                    <file type="jar" path="maven:/org.firebirdsql.jdbc:jaybird-jdk17:RELEASE[3.0.3]" bundle="!drivers.firebird"/>
+
+                    <file type="license" path="drivers/firebird3/LICENSE.txt" bundle="drivers.firebird"/>
+                    <file type="jar" path="drivers/firebird3/jaybird-full.jar" bundle="drivers.firebird"/>
+                    <file type="lib" os="win32" arch="x86" path="drivers/firebird/jaybird.dll" bundle="drivers.firebird"/>
+                    <file type="lib" os="win32" arch="x86_64" path="drivers/firebird/jaybird_x64.dll" bundle="drivers.firebird"/>
+                    <file type="lib" os="linux" arch="x86" path="drivers/firebird/libjaybird.so" bundle="drivers.firebird"/>
+                    <file type="lib" os="linux" arch="x86_64" path="drivers/firebird/libjaybird_x64.so" bundle="drivers.firebird"/>
+
+                    <property name="encoding" value="UTF8"/>
+
+                    <parameter name="supports-scroll" value="true"/>
+                    <parameter name="ddl-drop-column-short" value="true"/>
+                    <parameter name="script-delimiter-redefiner" value="SET TERM"/>
+                    <parameter name="supports-truncate" value="false"/>
+                </driver>
+                <driver
+                    id="sqlite_jdbc"
+                    label="SQLite"
+                    icon="icons/sqlite_icon.png"
+                    class="org.sqlite.JDBC"
+                    sampleURL="jdbc:sqlite:{file}"
+                    defaultPort=""
+                    webURL="https://github.com/xerial/sqlite-jdbc"
+                    propertiesURL="https://www.sqlite.org/pragma.html"
+                    embedded="true"
+                    anonymous="true"
+                    description="SQLite JDBC driver by Taro L. Saito (extension of Zentus driver)"
+                    promoted="true">
+                    <replace provider="generic" driver="sqlite_zentus"/>
+                    <replace provider="generic" driver="sqlite_xerial"/>
+                    <replace provider="generic" driver="sqlite_ch_werner"/>
+
+                    <file type="jar" path="maven:/org.xerial:sqlite-jdbc:RELEASE" bundle="!drivers.sqlite.xerial"/>
+                    <file type="license" path="drivers/sqlite/xerial/LICENSE.txt" bundle="drivers.sqlite.xerial"/>
+                    <file type="jar" path="drivers/sqlite/xerial/sqlite-jdbc.jar" bundle="drivers.sqlite.xerial"/>
+
+                    <parameter name="supports-references" value="true"/>
+                    <parameter name="supports-struct-cache" value="false"/>
+                    <parameter name="supports-indexes" value="true"/>
+                    <parameter name="supports-stored-code" value="false"/>
+                    <parameter name="supports-truncate" value="false"/>
+                </driver>
+
+                <driver
+                    id="teradata"
+                    label="Teradata"
+                    class="com.ncr.teradata.TeraDriver"
+                    sampleURL="jdbc:teradata://{host}/DATABASE={database},DBS_PORT={port}"
+                    defaultPort="1025"
+                    webURL="https://downloads.teradata.com/download/connectivity/jdbc-driver"
+                    description="Teradata JDBC Type 4 driver">
+
+                    <file type="jar" path="repo:/drivers/teradata/terajdbc4.jar" bundle="!drivers.teradata"/>
+                    <file type="jar" path="repo:/drivers/teradata/tdgssconfig.jar" bundle="!drivers.teradata"/>
+                    <file type="license" path="repo:/drivers/teradata/LICENSE.txt" bundle="!drivers.teradata"/>
+
+                    <file type="jar" path="drivers/teradata/terajdbc4.jar" bundle="drivers.teradata"/>
+                    <file type="jar" path="drivers/teradata/tdgssconfig.jar" bundle="drivers.teradata"/>
+                    <file type="license" path="drivers/teradata/LICENSE.txt" bundle="drivers.teradata"/>
+
+                    <parameter name="supports-truncate" value="false"/>
+                </driver>
+                <driver
+                    id="mysql3"
+                    label="MySQL 3.x"
+                    class="com.mysql.jdbc.Driver"
+                    sampleURL="jdbc:mysql://{host}[:{port}]/[{database}]"
+                    defaultPort="3306"
+                    webURL="http://www.mysql.com/products/connector/"
+                    description="Driver for MySQL 3.x and earlier">
+                    <file type="jar" path="maven:/mysql:mysql-connector-java:RELEASE" bundle="!drivers.mysql"/>
+                    <file type="license" path="drivers/mysql/LICENSE.txt" bundle="drivers.mysql"/>
+                    <file type="jar" path="drivers/mysql/mysql-connector-java.jar" bundle="drivers.mysql"/>
+                </driver>
+                <driver
+                    id="vertica"
+                    label="Vertica"
+                    icon="icons/vertica_icon.png"
+                    class="com.vertica.jdbc.Driver"
+                    sampleURL="jdbc:vertica://{host}:{port}/[{database}]"
+                    defaultPort="5433"
+                    webURL="http://www.vertica.com/"
+                    propertiesURL="https://my.vertica.com/docs/9.0.x/HTML/index.htm#Authoring/ConnectingToVertica/ClientJDBC/JDBCConnectionProperties.htm"
+                    description="Driver for Vertica Database">
+
+                    <file type="jar" path="repo:/drivers/vertica/vertica-jdk5-6.1.2-0.jar" bundle="!drivers.vertica"/>
+
+                    <file type="license" path="drivers/vertica/LICENSE.txt" bundle="drivers.vertica"/>
+                    <file type="jar" path="drivers/vertica/vertica.jar" bundle="drivers.vertica"/>
+
+                    <parameter name="query-get-active-db" value="select current_schema()"/>
+                    <parameter name="query-set-active-db" value="SET search_path = ?,&quot;$user&quot;,public,v_catalog,v_monitor,v_internal"/>
+                    <parameter name="active-entity-type" value="schema"/>
+
+                    <parameter name="ddl-drop-column-short" value="true"/>
+                    <parameter name="supports-scroll" value="false"/>
+                </driver>
+
+                <driver
+                    id="csvjdbc"
+                    label="CSV"
+                    category="Flat files"
+                    class="org.relique.jdbc.csv.CsvDriver"
+                    sampleURL="jdbc:relique:csv:{folder}"
+                    embedded="true"
+                    anonymous="true"
+                    description="CsvJdbc driver for CSV files"
+                    webURL="http://csvjdbc.sourceforge.net/"
+                    propertiesURL="http://csvjdbc.sourceforge.net/doc.html">
+
+                    <property name="separator" value=","/>
+                    <property name="quotechar" value="&quot;"/>
+                    <property name="fileExtension" value=".csv"/>
+                    <property name="suppressHeaders" value="false"/>
+                    <property name="charset" value="UTF-8"/>
+
+                    <parameter name="supports-select-count" value="false"/>
+                    <parameter name="supports-stored-code" value="false"/>
+                    <parameter name="supports-truncate" value="false"/>
+                    <parameter name="driver-properties" value="charset,columnTypes,commentChar,cryptoFilterClassName,cryptoFilterParameterTypes,cryptoFilterParameters,defectiveHeaders,fileExtension,fileTailParts,fileTailPattern,fileTailPrepend,fixedWidths,function.NAME,headerline,ignoreNonParseableLines,indexedFiles,isHeaderFixedWidth,missingValue,quotechar,quoteStyle,locale,separator,skipLeadingLines,skipLeadingDataLines,suppressHeaders,timestampFormat, timeFormat, dateFormat,timeZoneName,trimHeaders,trimValues"/>
+                    <parameter name="use-search-string-escape" value="false"/>
+
+                    <file type="jar" path="maven:/net.sourceforge.csvjdbc:csvjdbc:RELEASE" bundle="!drivers.csvjdbc"/>
+
+                    <file type="jar" path="drivers/csvjdbc/csvjdbc.jar" bundle="drivers.csvjdbc"/>
+                </driver>
+                <driver
+                    id="csvjdbc_dbf"
+                    label="DBF"
+                    category="Flat files"
+                    class="org.relique.jdbc.csv.CsvDriver"
+                    sampleURL="jdbc:relique:csv:{folder}"
+                    embedded="true"
+                    anonymous="true"
+                    description="CsvJdbc driver for DBF files"
+                    webURL="http://csvjdbc.sourceforge.net/"
+                    propertiesURL="http://csvjdbc.sourceforge.net/doc.html">
+
+                    <property name="fileExtension" value=".dbf"/>
+
+                    <parameter name="supports-select-count" value="false"/>
+                    <parameter name="supports-stored-code" value="false"/>
+                    <parameter name="supports-truncate" value="false"/>
+                    <parameter name="driver-properties" value="charset,columnTypes,commentChar,cryptoFilterClassName,cryptoFilterParameterTypes,cryptoFilterParameters,defectiveHeaders,fileExtension,fileTailParts,fileTailPattern,fileTailPrepend,fixedWidths,function.NAME,headerline,ignoreNonParseableLines,indexedFiles,isHeaderFixedWidth,missingValue,quotechar,quoteStyle,locale,separator,skipLeadingLines,skipLeadingDataLines,suppressHeaders,timestampFormat, timeFormat, dateFormat,timeZoneName,trimHeaders,trimValues"/>
+
+                    <file type="jar" path="maven:/net.sourceforge.csvjdbc:csvjdbc:RELEASE" bundle="!drivers.csvjdbc"/>
+                    <file type="jar" path="maven:/nl.knaw.dans.common:dans-dbf-lib:RELEASE" bundle="!drivers.csvjdbc"/>
+
+                    <file type="jar" path="drivers/csvjdbc/csvjdbc.jar" bundle="drivers.csvjdbc"/>
+                    <file type="jar" path="drivers/csvjdbc/dans-dbf-lib.jar" bundle="drivers.csvjdbc"/>
+                </driver>
+                <driver
+                    id="msaccess_ucanaccess"
+                    label="UCanAccess"
+                    icon="icons/msaccess_icon.png"
+                    category="MS Access"
+                    class="net.ucanaccess.jdbc.UcanaccessDriver"
+                    sampleURL="jdbc:ucanaccess://{file}"
+                    webURL="http://ucanaccess.sourceforge.net/site.html"
+                    embedded="true"
+                    description="Microsoft Access driver">
+
+                    <file type="jar" path="maven:/net.sf.ucanaccess:ucanaccess:RELEASE" bundle="!drivers.ucanaccess"/>
+
+                    <file type="license" path="drivers/ucanaccess/LICENSE.txt" bundle="drivers.ucanaccess"/>
+                    <file type="jar" path="drivers/ucanaccess/ucanaccess.jar" bundle="drivers.ucanaccess"/>
+                    <file type="jar" path="drivers/ucanaccess/byte-buddy.jar" bundle="drivers.ucanaccess"/>
+                    <file type="jar" path="drivers/ucanaccess/byte-buddy-agent.jar" bundle="drivers.ucanaccess"/>
+                    <file type="jar" path="drivers/ucanaccess/commons-lang.jar" bundle="drivers.ucanaccess"/>
+                    <file type="jar" path="drivers/ucanaccess/commons-logging.jar" bundle="drivers.ucanaccess"/>
+                    <file type="jar" path="drivers/ucanaccess/hsqldb.jar" bundle="drivers.ucanaccess"/>
+                    <file type="jar" path="drivers/ucanaccess/jackcess.jar" bundle="drivers.ucanaccess"/>
+                    <file type="jar" path="drivers/ucanaccess/mockito-core.jar" bundle="drivers.ucanaccess"/>
+                    <file type="jar" path="drivers/ucanaccess/objenesis.jar" bundle="drivers.ucanaccess"/>
+                </driver>
+                <driver
+                    id="netezza"
+                    label="Netezza"
+                    class="org.netezza.Driver"
+                    sampleURL="jdbc:netezza://{host}:{port}/{database}"
+                    defaultPort="5480"
+                    webURL=""
+                    description="Netezza database driver">
+                </driver>
+
+
+                <driver
+                    id="nuodb"
+                    label="NuoDB"
+                    class="com.nuodb.jdbc.Driver"
+                    sampleURL="jdbc:com.nuodb://{host}[:{port}]/[{database}]"
+                    defaultPort=""
+                    description="NuoDB"
+                    webURL="http://www.nuodb.com/">
+                    <file type="jar" path="maven:/com.nuodb.jdbc:nuodb-jdbc:RELEASE"/>
+                </driver>
+                <driver
+                    id="exasol"
+                    label="ExaSol"
+                    class="com.exasol.jdbc.EXADriver"
+                    sampleURL="jdbc:exa:{host}[:{port}][;schema={database}]"
+                    defaultPort="8563"
+                    description="ExaSol"
+                    webURL="http://www.exasol.com/en/">
+                    <!--<library path="C:\Program Files\Java\lib\jdbc\exajdbc.jar"/>-->
+                </driver>
+                <driver
+                    id="sap_hana"
+                    category="SAP"
+                    label="HANA"
+                    icon="icons/sap_icon.png"
+                    class="com.sap.db.jdbc.Driver"
+                    sampleURL="jdbc:sap://{host}[:{port}]"
+                    defaultPort="30015"
+                    description=""
+                    webURL="http://scn.sap.com/community/developer-center/hana">
+                    <!--<library path="C:\Program Files\Java\lib\jdbc\ngdbc.jar"/>-->
+                    <parameter name="split-procedures-and-functions" value="true"/>
+                    <parameter name="query-get-active-db" value="SELECT CURRENT_SCHEMA FROM DUMMY"/>
+                    <parameter name="query-set-active-db" value="SET SCHEMA &quot;?&quot;"/>
+                </driver>
+
+                <!-- Hadoop -->
+                <driver
+                    id="phoenix_hbase"
+                    label="Apache Phoenix"
+                    class="org.apache.phoenix.jdbc.PhoenixDriver"
+                    sampleURL="jdbc:phoenix:{host}"
+                    webURL="http://phoenix.apache.org/"
+                    description="Driver for Apache Phoenix HBase Database"
+                    category="Hadoop">
+                    <parameter name="omit-type-cache" value="true"/>
+                    <file type="jar" path="maven:/org.apache.phoenix:phoenix-core:RELEASE"/>
+                </driver>
+                <driver
+                    id="gemfire_xd"
+                    label="Gemfire XD"
+                    class="com.pivotal.gemfirexd.jdbc.ClientDriver"
+                    sampleURL="jdbc:gemfirexd://{host}[:{port}]/"
+                    defaultPort="1527"
+                    description="Pivotal GemfireXD"
+                    webURL="http://blog.pivotal.io/tag/gemfire-xd"
+                    category="Hadoop">
+                    <file type="jar" path="maven:/io.snappydata:gemfirexd-client:RELEASE"/>
+                </driver>
+                <driver
+                    id="snappydata_store_client"
+                    label="SnappyData"
+                    class="io.snappydata.jdbc.ClientDriver"
+                    sampleURL="jdbc:snappydata://{host}[:{port}]/"
+                    defaultPort="1528"
+                    description="Pivotal GemfireXD"
+                    webURL="https://snappydatainc.github.io/snappydata/"
+                    category="Hadoop">
+                    <file type="jar" path="maven:/io.snappydata:snappydata-store-client:RELEASE"/>
+                    <!--<file type="jar" path="https://github.com/SnappyDataInc/snappydata/releases/download/v0.8/snappydata-client-1.5.4.jar"/>-->
+                </driver>
+
+                <driver
+                    id="apache_hive2"
+                    label="Apache Hive"
+                    icon="icons/hive_icon.png"
+                    class="org.apache.hive.jdbc.HiveDriver"
+                    sampleURL="jdbc:hive2://{host}[:{port}][/{database}]"
+                    defaultPort="10000"
+                    description="Apache Hive JDBC"
+                    webURL="https://cwiki.apache.org/confluence/display/Hive/Home"
+                    category="Hadoop">
+
+                    <file type="jar" path="https://github.com/timveil/hive-jdbc-uber-jar/releases/download/v1.9-2.6.5/hive-jdbc-uber-2.6.5.0-292.jar"/>
+
+                    <parameter name="supports-limits" value="false"/>
+                    <parameter name="supports-references" value="false"/>
+                </driver>
+                <driver
+                    id="spark_hive"
+                    label="Spark Hive"
+                    class="org.apache.hive.jdbc.HiveDriver"
+                    sampleURL="jdbc:hive2://{host}[:{port}][/{database}]"
+                    defaultPort="10000"
+                    description="Spark Thrift Server connector"
+                    webURL="https://jaceklaskowski.gitbooks.io/mastering-apache-spark/spark-sql-thrift-server.html"
+                    category="Hadoop">
+                    <file type="jar" path="maven:/org.spark-project.hive:hive-jdbc:RELEASE"/>
+                    <file type="jar" path="maven:/org.apache.hadoop:hadoop-core:RELEASE"/>
+
+                    <parameter name="supports-truncate" value="false"/>
+                    <parameter name="supports-references" value="false"/>
+                </driver>
+                <driver
+                    id="apache_drill"
+                    label="Apache Drill"
+                    class="org.apache.drill.jdbc.Driver"
+                    sampleURL="jdbc:drill:zk={host}/{server}[;schema={database}]"
+                    description="Apache Drill JDBC"
+                    webURL="http://drill.apache.org/docs/using-the-jdbc-driver/"
+                    category="Hadoop">
+                    <file type="jar" path="maven:/org.apache.drill.exec:drill-jdbc-all:RELEASE"/>
+
+                    <parameter name="supports-truncate" value="false"/>
+                    <parameter name="supports-references" value="false"/>
+                </driver>
+
+                <!-- Cloudera -->
+                <driver
+                    id="cloudera_impala"
+                    label="Cloudera Impala"
+                    class="com.cloudera.impala.jdbc41.Driver"
+                    sampleURL="jdbc:impala://{host}:{port}/{database}"
+                    defaultPort="21050"
+                    description="Cloudera Impala. You can download JDBC driver files from https://www.cloudera.com/"
+                    webURL="https://www.cloudera.com/downloads/connectors/impala/jdbc/2-5-41.html"
+                    category="Hadoop">
+
+                    <parameter name="query-get-active-db" value="select current_database()"/>
+                    <parameter name="query-set-active-db" value="use [?]"/>
+                    <parameter name="string-escape-char" value="\"/>
+                    <parameter name="omit-catalog" value="true"/>
+                    <parameter name="supports-references" value="false"/>
+                </driver>
+
+                <!-- AWS -->
+                <driver
+                    id="aws_redshift"
+                    label="Redshift (JDBC 4.1)"
+                    category="AWS"
+                    class="com.amazon.redshift.jdbc41.Driver"
+                    sampleURL="jdbc:redshift://{host}:{port}/{database}"
+                    defaultPort="5439"
+                    description="AWS Redshift JDBC driver"
+                    webURL="http://docs.aws.amazon.com/redshift/latest/mgmt/configure-jdbc-connection.html">
+                    <file type="jar" path="https://s3.amazonaws.com/redshift-downloads/drivers/jdbc/1.2.12.1017/1.2.15.1025/RedshiftJDBC41-1.2.15.1025.jar"/>
+                </driver>
+                <driver
+                    id="aws_redshift_42"
+                    label="Redshift"
+                    category="AWS"
+                    class="com.amazon.redshift.jdbc42.Driver"
+                    sampleURL="jdbc:redshift://{host}:{port}/{database}"
+                    defaultPort="5439"
+                    description="AWS Redshift JDBC driver"
+                    webURL="http://docs.aws.amazon.com/redshift/latest/mgmt/configure-jdbc-connection.html">
+                    <replace provider="generic" driver="aws_redshift"/>
+                    <file type="jar" path="https://s3.amazonaws.com/redshift-downloads/drivers/jdbc/1.2.15.1025/RedshiftJDBC42-1.2.15.1025.jar"/>
+                </driver>
+                <driver
+                    id="aws_athena_42"
+                    label="Athena"
+                    category="AWS"
+                    class="com.simba.athena.jdbc.Driver"
+                    sampleURL=" jdbc:awsathena://AwsRegion=us-east-1;"
+                    defaultPort="5439"
+                    description="AWS Athena JDBC driver"
+                    webURL="https://docs.aws.amazon.com/athena/latest/ug/connect-with-jdbc.html">
+                    <file type="jar" path="https://s3.amazonaws.com/athena-downloads/drivers/JDBC/SimbaAthenaJDBC_2.0.5/AthenaJDBC42_2.0.5.jar"/>
+
+                    <parameter name="supports-references" value="false"/>
+                    <parameter name="supports-indexes" value="false"/>
+                </driver>
+
+                <!-- Virtuoso  -->
+                <driver
+                    id="virtuoso_opensource"
+                    label="Virtuoso"
+                    class="virtuoso.jdbc4.Driver"
+                    sampleURL="jdbc:virtuoso://{host}:{port}/DATABASE={database}/CHARSET=UTF-8"
+                    defaultPort="1111"
+                    description="OpenLink Virtuoso open source driver"
+                    webURL="https://github.com/openlink/virtuoso-opensource">
+                    <file type="jar" path="https://github.com/openlink/virtuoso-opensource/raw/develop/7/libsrc/JDBCDriverType4/virtjdbc4.jar"/>
+                </driver>
+
+                <!-- Machbase -->
+                <driver
+                    id="machbase"
+                    label="Machbase"
+                    class="com.machbase.jdbc.driver"
+                    sampleURL="jdbc:machbase://{host}/mhdb"
+                    defaultPort="5656"
+                    description="MACHBASE standard driver"
+                    webURL="http://www.machbase.com">
+                    <file type="jar" path="http://www.machbase.com/dist/machbase.jar"/>
+                    <parameter name="supports-truncate" value="false"/>
+                </driver>
+
+                <!-- Yandex ClickHouse -->
+                <driver
+                    id="yandex_clickhouse"
+                    label="ClickHouse"
+                    class="ru.yandex.clickhouse.ClickHouseDriver"
+                    sampleURL="jdbc:clickhouse://{host}:{port}[/{database}]"
+                    defaultPort="8123"
+                    icon="icons/clickhouse_icon.png"
+                    description="Yandex ClickHouse"
+                    webURL="https://github.com/yandex/clickhouse-jdbc">
+                    <file type="jar" path="maven:/ru.yandex.clickhouse:clickhouse-jdbc:RELEASE"/>
+
+                    <parameter name="supports-references" value="false"/>
+                    <parameter name="supports-truncate" value="false"/>
+                    <parameter name="omit-catalog" value="true"/>
+                </driver>
+
+                <!-- OrientDB -->
+                <driver
+                    id="orientdb_jdbc"
+                    label="OrientDB"
+                    icon="icons/orientdb_icon.png"
+                    class="com.orientechnologies.orient.jdbc.OrientJdbcDriver"
+                    sampleURL="jdbc:orient:remote:{host}/{database}"
+                    defaultPort=""
+                    description="OrientDB JDBC driver"
+                    webURL="https://github.com/orientechnologies/orientdb-jdbc">
+                    <file type="jar" path="maven:/com.orientechnologies:orientdb-jdbc:RELEASE[1.7]"/>
+
+                    <parameter name="supports-truncate" value="false"/>
+                </driver>
+
+                <!-- Neo4j -->
+                <driver
+                    id="neo4j_jdbc"
+                    label="Neo4j"
+                    icon="icons/neo4j_icon.png"
+                    class="org.neo4j.jdbc.Driver"
+                    sampleURL="jdbc:neo4j:bolt://{host}[:{port}]/"
+                    defaultPort="7687"
+                    description="Neo4j JDBC driver"
+                    webURL="https://github.com/neo4j-contrib/neo4j-jdbc">
+                    <file type="jar" path="maven:/org.neo4j:neo4j-jdbc-driver:RELEASE"/>
+                    <parameter name="supports-truncate" value="false"/>
+                </driver>
+
+                <!-- PrestoDB -->
+                <driver
+                        id="presto_jdbc"
+                        label="PrestoDB"
+                        class="com.facebook.presto.jdbc.PrestoDriver"
+                        sampleURL="jdbc:presto://{host}:{port}/{database}"
+                        defaultPort="8080"
+                        description="PrestoDB JDBC driver"
+                        webURL="https://prestodb.io/">
+                    <file type="jar" path="maven:/com.facebook.presto:presto-jdbc:RELEASE"/>
+                </driver>
+
+                <!-- CUBRID -->
+                <driver
+                        id="cubrid_jdbc"
+                        label="CUBRID"
+                        class="cubrid.jdbc.driver.CUBRIDDriver"
+                        sampleURL="jdbc:CUBRID:{host}:{port}:{server}:{database}::"
+                        defaultPort="33000"
+                        description="CUBRID JDBC driver"
+                        webURL="https://www.cubrid.org/">
+                    <file type="jar" path="http://ftp.cubrid.org/CUBRID_Drivers/JDBC_Driver/JDBC-10.1.0.7663-cubrid.jar"/>
+                </driver>
+
+                <!-- SnowFlake -->
+                <driver
+                        id="snowflake_generic"
+                        label="Snowflake"
+                        class="net.snowflake.client.jdbc.SnowflakeDriver"
+                        icon="icons/snowflake_icon.png"
+                        sampleURL="jdbc:snowflake://{host}/?[db={database}]"
+                        defaultPort=""
+                        description="Snowflake JDBC driver"
+                        webURL="https://docs.snowflake.net/manuals/user-guide/jdbc-configure.html">
+                    <file type="jar" path="maven:/net.snowflake:snowflake-jdbc:RELEASE"/>
+                </driver>
+
+                <!-- Solr -->
+                <driver
+                        id="apache_solrj"
+                        label="Solr"
+                        icon="icons/solr_icon.png"
+                        class="org.apache.solr.client.solrj.io.sql.DriverImpl"
+                        sampleURL="jdbc:solr://{host}:{port}/[?collection={database}]"
+                        defaultPort="9983"
+                        description="Apache SolrJ JDBC driver"
+                        webURL="https://lucene.apache.org/solr/">
+                    <file type="jar" path="maven:/org.apache.solr:solr-solrj:RELEASE"/>
+                    <parameter name="supports-truncate" value="false"/>
+                </driver>
+
+                <!-- OpenEdge -->
+                <driver
+                        id="openedge_generic"
+                        label="OpenEdge"
+                        class="com.ddtek.jdbc.openedge.OpenEdgeDriver"
+                        sampleURL="jdbc:datadirect:openedge://{host}:{port};databaseName={database}"
+                        defaultPort="6718"
+                        description="OpenEdge Progress JDBC driver"
+                        webURL="https://documentation.progress.com/output/ua/OpenEdge_latest/dmsdv/connecting-from-a-java-application-using-a-url.html#">
+                </driver>
+
+                <!-- MonetDB -->
+                <driver
+                        id="monetdb"
+                        label="MonetDB"
+                        icon="icons/monetdb.png"
+                        class="nl.cwi.monetdb.jdbc.MonetDriver"
+                        sampleURL="jdbc:monetdb://{host}[:{port}]/[{database}]"
+                        defaultPort="50000"
+                        description="MonetDB JDBC driver"
+                        webURL="https://www.monetdb.org/Documentation/Manuals/SQLreference/Programming/JDBC">
+                    <file type="jar" path="maven:/monetdb:monetdb-jdbc-new:RELEASE"/>
+
+                    <parameter name="use-search-string-escape" value="false"/>
+                </driver>
+
+            </drivers>
+
+        </datasource>
+    </extension>
+
+    <extension point="org.jkiss.dbeaver.dataSourceView">
+        <view
+                id="org.jkiss.dbeaver.ext.generic.dataSourceWizardView"
+                dataSource="generic"
+                targetID="org.jkiss.dbeaver.ext.ui.newConnectionWizard"
+                label="%dialog.connection.header"
+                class="org.jkiss.dbeaver.ext.generic.views.GenericConnectionPage"
+                icon="icons/database.png">
+        </view>
+        <view
+                class="org.jkiss.dbeaver.ext.generic.views.GenericConnectionPage"
+                icon="icons/database.png"
+                id="org.jkiss.dbeaver.ext.generic.dataSourceEditorView"
+                dataSource="generic"
+                label="%dialog.connection.header"
+                targetID="org.jkiss.dbeaver.ext.ui.editConnectionDialog">
+        </view>
+    </extension>
+
+    <extension point="org.jkiss.dbeaver.dataTypeProvider">
+        <provider
+                class="org.jkiss.dbeaver.ext.generic.data.GenericValueHandlerProvider"
+                id="org.jkiss.dbeaver.ext.generic.data.GenericValueHandlerProvider"
+                label="Generic data types provider">
+            <datasource id="generic"/>
+            <!-- Date/time value handler - needed to provide native datetime value formatting. Formatting itself provided in drivers configuration. -->
+            <type kind="DATETIME"/>
+        </provider>
+    </extension>
+
+    <extension point="org.jkiss.dbeaver.databaseEditor">
+        <editor
+                id="generic.table.ddl.view"
+                class="org.jkiss.dbeaver.ui.editors.sql.SQLSourceViewer"
+                main="false"
+                label="DDL"
+                description="Table DDL"
+                position="additions_end"
+                icon="#sql_text"
+                type="folder">
+            <objectType name="org.jkiss.dbeaver.ext.generic.model.GenericTable" if="!object.view"/>
+        </editor>
+        <editor
+                id="generic.view.source.view"
+                class="org.jkiss.dbeaver.ui.editors.sql.SQLSourceViewer"
+                main="false"
+                label="Definition"
+                description="View definition"
+                position="additions_end"
+                icon="#sql_text"
+                type="folder"
+                embeddable="false">
+            <objectType name="org.jkiss.dbeaver.ext.generic.model.GenericTable" if="object.view"/>
+        </editor>
+        <editor id="generic.source.view" class="org.jkiss.dbeaver.ui.editors.sql.SQLSourceViewer"
+                label="%editor.source.name" description="%editor.source.name" icon="#sql_text" position="additions_middle"
+                contributor="org.jkiss.dbeaver.ui.editors.sql.SQLEditorContributorNested" type="folder" embeddable="false">
+            <objectType name="org.jkiss.dbeaver.ext.generic.model.GenericScriptObject"/>
+        </editor>
+
+        <manager
+            class="org.jkiss.dbeaver.ext.generic.edit.GenericTableManager"
+            objectType="org.jkiss.dbeaver.ext.generic.model.GenericTable"/>
+        <manager
+            class="org.jkiss.dbeaver.ext.generic.edit.GenericTableColumnManager"
+            objectType="org.jkiss.dbeaver.ext.generic.model.GenericTableColumn"/>
+        <manager
+            class="org.jkiss.dbeaver.ext.generic.edit.GenericPrimaryKeyManager"
+            objectType="org.jkiss.dbeaver.ext.generic.model.GenericPrimaryKey"/>
+        <manager
+            class="org.jkiss.dbeaver.ext.generic.edit.GenericForeignKeyManager"
+            objectType="org.jkiss.dbeaver.ext.generic.model.GenericTableForeignKey"/>
+        <manager
+            class="org.jkiss.dbeaver.ext.generic.edit.GenericIndexManager"
+            objectType="org.jkiss.dbeaver.ext.generic.model.GenericTableIndex"/>
+        <manager
+            class="org.jkiss.dbeaver.ext.generic.edit.GenericProcedureManager"
+            objectType="org.jkiss.dbeaver.ext.generic.model.GenericProcedure"/>
+    </extension>
+
+    <extension point="org.jkiss.dbeaver.generic.meta">
+        <meta id="indexed" class="org.jkiss.dbeaver.ext.generic.model.meta.GenericMetaModel">
+            <object type="catalog">
+                <column id="TABLE_CAT" index="1"/>
+            </object>
+            <object type="schema">
+                <column id="TABLE_SCHEM" index="1"/>
+                <column id="TABLE_CATALOG" index="2"/>
+            </object>
+            <object type="table-type">
+                <column id="TABLE_TYPE" index="1"/>
+            </object>
+            <object type="table">
+                <column id="TABLE_CAT" index="1"/>
+                <column id="TABLE_SCHEM" index="2"/>
+                <column id="TABLE_NAME" index="3"/>
+                <column id="TABLE_TYPE" index="4"/>
+                <column id="REMARKS" index="5"/>
+                <column id="TYPE_CAT" index="6"/>
+                <column id="TYPE_SCHEM" index="7"/>
+                <column id="TYPE_NAME" index="8"/>
+                <column id="SELF_REFERENCING_COL_NAME" index="9"/>
+                <column id="REF_GENERATION" index="10"/>
+            </object>
+            <object type="table-column">
+                <column id="TABLE_CAT" index="1"/>
+                <column id="TABLE_SCHEM" index="2"/>
+                <column id="TABLE_NAME" index="3"/>
+                <column id="COLUMN_NAME" index="4"/>
+                <column id="DATA_TYPE" index="5"/>
+                <column id="TYPE_NAME" index="6"/>
+                <column id="COLUMN_SIZE" index="7"/>
+                <column id="BUFFER_LENGTH" index="8"/>
+                <column id="DECIMAL_DIGITS" index="9"/>
+                <column id="NUM_PREC_RADIX" index="10"/>
+                <column id="NULLABLE" index="11"/>
+                <column id="REMARKS" index="12"/>
+                <column id="COLUMN_DEF" index="13"/>
+                <column id="SQL_DATA_TYPE" index="14"/>
+                <column id="SQL_DATETIME_SUB" index="15"/>
+                <column id="CHAR_OCTET_LENGTH" index="16"/>
+                <column id="ORDINAL_POSITION" index="17"/>
+                <column id="IS_NULLABLE" index="18"/>
+                <column id="SCOPE_CATALOG" index="19"/>
+                <column id="SCOPE_SCHEMA" index="20"/>
+                <column id="SCOPE_TABLE" index="21"/>
+                <column id="SOURCE_DATA_TYPE" index="22"/>
+                <column id="IS_AUTOINCREMENT" index="23"/>
+                <column id="IS_GENERATEDCOLUMN" index="24"/>
+            </object>
+            <object type="primary-key">
+                <column id="TABLE_CAT" index="1"/>
+                <column id="TABLE_SCHEM" index="2"/>
+                <column id="TABLE_NAME" index="3"/>
+                <column id="COLUMN_NAME" index="4"/>
+                <column id="KEY_SEQ" index="5"/>
+                <column id="PK_NAME" index="6"/>
+            </object>
+            <object type="foreign-key">
+                <column id="PKTABLE_CAT" index="1"/>
+                <column id="PKTABLE_SCHEM" index="2"/>
+                <column id="PKTABLE_NAME" index="3"/>
+                <column id="PKCOLUMN_NAME" index="4"/>
+                <column id="FKTABLE_CAT" index="5"/>
+                <column id="FKTABLE_SCHEM" index="6"/>
+                <column id="FKTABLE_NAME" index="7"/>
+                <column id="FKCOLUMN_NAME" index="8"/>
+                <column id="KEY_SEQ" index="9"/>
+                <column id="UPDATE_RULE" index="10"/>
+                <column id="DELETE_RULE" index="11"/>
+                <column id="FK_NAME" index="12"/>
+                <column id="PK_NAME" index="13"/>
+                <column id="DEFERRABILITY" index="14"/>
+            </object>
+            <object type="procedure">
+                <column id="PROCEDURE_CAT" index="1"/>
+                <column id="PROCEDURE_SCHEM" index="2"/>
+                <column id="PROCEDURE_NAME" index="3"/>
+                <column id="REMARKS" index="4"/>
+                <column id="PROCEDURE_TYPE" index="5"/>
+                <column id="SPECIFIC_NAME" index="6"/>
+            </object>
+            <object type="procedure-column">
+                <column id="PROCEDURE_CAT" index="1"/>
+                <column id="PROCEDURE_SCHEM" index="2"/>
+                <column id="PROCEDURE_NAME" index="3"/>
+                <column id="COLUMN_NAME" index="4"/>
+                <column id="COLUMN_TYPE" index="5"/>
+                <column id="DATA_TYPE" index="6"/>
+                <column id="TYPE_NAME" index="7"/>
+                <column id="PRECISION" index="8"/>
+                <column id="LENGTH" index="9"/>
+                <column id="SCALE" index="10"/>
+                <column id="RADIX" index="11"/>
+                <column id="NULLABLE" index="12"/>
+                <column id="REMARKS" index="13"/>
+                <column id="COLUMN_DEF" index="14"/>
+                <column id="SQL_DATA_TYPE" index="15"/>
+                <column id="SQL_DATETIME_SUB" index="16"/>
+                <column id="CHAR_OCTET_LENGTH" index="17"/>
+                <column id="ORDINAL_POSITION" index="18"/>
+                <column id="IS_NULLABLE" index="19"/>
+                <column id="SPECIFIC_NAME" index="20"/>
+            </object>
+            <object type="index">
+                <column id="TABLE_CAT" index="1"/>
+                <column id="TABLE_SCHEM" index="2"/>
+                <column id="TABLE_NAME" index="3"/>
+                <column id="NON_UNIQUE" index="4"/>
+                <column id="INDEX_QUALIFIER" index="5"/>
+                <column id="INDEX_NAME" index="6"/>
+                <column id="TYPE" index="7"/>
+                <column id="ORDINAL_POSITION" index="8"/>
+                <column id="COLUMN_NAME" index="9"/>
+                <column id="ASC_OR_DESC" index="10"/>
+                <column id="CARDINALITY" index="11"/>
+                <column id="PAGES" index="12"/>
+                <column id="FILTER_CONDITION" index="13"/>
+            </object>
+        </meta>
+    </extension>
+
+</plugin>